--- conflicted
+++ resolved
@@ -25,6 +25,7 @@
 
 /* Bluetooth SCO sockets. */
 
+#include <linux/interrupt.h>
 #include <linux/module.h>
 
 #include <linux/types.h>
@@ -42,9 +43,9 @@
 #include <linux/debugfs.h>
 #include <linux/seq_file.h>
 #include <linux/list.h>
-#include <linux/security.h>
 #include <net/sock.h>
 
+#include <asm/system.h>
 #include <linux/uaccess.h>
 
 #include <net/bluetooth/bluetooth.h>
@@ -196,20 +197,12 @@
 	if (!hdev)
 		return -EHOSTUNREACH;
 
-	hci_dev_lock(hdev);
+	hci_dev_lock_bh(hdev);
 
 	hdev->is_wbs = is_wbs;
 
 	if (lmp_esco_capable(hdev) && !disable_esco) {
 		type = ESCO_LINK;
-<<<<<<< HEAD
-	else {
-		type = SCO_LINK;
-		pkt_type &= SCO_ESCO_MASK;
-	}
-
-	hcon = hci_connect(hdev, type, pkt_type, dst, BT_SECURITY_LOW, HCI_AT_NO_BONDING);
-=======
 	} else if (is_wbs) {
 		return -ENAVAIL;
 	} else {
@@ -221,7 +214,6 @@
 
 	hcon = hci_connect(hdev, type, pkt_type, dst,
 					BT_SECURITY_LOW, HCI_AT_NO_BONDING);
->>>>>>> 3f6240f3
 	if (IS_ERR(hcon)) {
 		err = PTR_ERR(hcon);
 		goto done;
@@ -257,7 +249,7 @@
 	}
 
 done:
-	hci_dev_unlock(hdev);
+	hci_dev_unlock_bh(hdev);
 	hci_dev_put(hdev);
 	return err;
 }
@@ -427,10 +419,8 @@
 {
 	BT_DBG("sk %p", sk);
 
-	if (parent) {
+	if (parent)
 		sk->sk_type = parent->sk_type;
-		security_sk_clone(parent, sk);
-	}
 }
 
 static struct proto sco_proto = {
@@ -509,7 +499,7 @@
 		goto done;
 	}
 
-	write_lock(&sco_sk_list.lock);
+	write_lock_bh(&sco_sk_list.lock);
 
 	if (bacmp(src, BDADDR_ANY) && __sco_get_sock_by_addr(src)) {
 		err = -EADDRINUSE;
@@ -520,7 +510,7 @@
 		sk->sk_state = BT_BOUND;
 	}
 
-	write_unlock(&sco_sk_list.lock);
+	write_unlock_bh(&sco_sk_list.lock);
 
 done:
 	release_sock(sk);
@@ -602,39 +592,39 @@
 
 	lock_sock(sk);
 
+	if (sk->sk_state != BT_LISTEN) {
+		err = -EBADFD;
+		goto done;
+	}
+
 	timeo = sock_rcvtimeo(sk, flags & O_NONBLOCK);
 
 	BT_DBG("sk %p timeo %ld", sk, timeo);
 
 	/* Wait for an incoming connection. (wake-one). */
 	add_wait_queue_exclusive(sk_sleep(sk), &wait);
-	while (1) {
+	while (!(ch = bt_accept_dequeue(sk, newsock))) {
 		set_current_state(TASK_INTERRUPTIBLE);
+		if (!timeo) {
+			err = -EAGAIN;
+			break;
+		}
+
+		release_sock(sk);
+		timeo = schedule_timeout(timeo);
+		lock_sock(sk);
 
 		if (sk->sk_state != BT_LISTEN) {
 			err = -EBADFD;
 			break;
 		}
 
-		ch = bt_accept_dequeue(sk, newsock);
-		if (ch)
-			break;
-
-		if (!timeo) {
-			err = -EAGAIN;
-			break;
-		}
-
 		if (signal_pending(current)) {
 			err = sock_intr_errno(timeo);
 			break;
 		}
-
-		release_sock(sk);
-		timeo = schedule_timeout(timeo);
-		lock_sock(sk);
-	}
-	__set_current_state(TASK_RUNNING);
+	}
+	set_current_state(TASK_RUNNING);
 	remove_wait_queue(sk_sleep(sk), &wait);
 
 	if (err)
@@ -927,18 +917,15 @@
 }
 
 /* ----- SCO interface with lower layer (HCI) ----- */
-int sco_connect_ind(struct hci_dev *hdev, bdaddr_t *bdaddr)
+static int sco_connect_ind(struct hci_dev *hdev, bdaddr_t *bdaddr, __u8 type)
 {
 	register struct sock *sk;
 	struct hlist_node *node;
 	int lm = 0;
 
-<<<<<<< HEAD
-=======
 	if (type != SCO_LINK && type != ESCO_LINK)
 		return 0;
 
->>>>>>> 3f6240f3
 	BT_DBG("hdev %s, bdaddr %s", hdev->name, batostr(bdaddr));
 
 	/* Find listening sockets */
@@ -958,9 +945,13 @@
 	return lm;
 }
 
-int sco_connect_cfm(struct hci_conn *hcon, __u8 status)
+static int sco_connect_cfm(struct hci_conn *hcon, __u8 status)
 {
 	BT_DBG("hcon %p bdaddr %s status %d", hcon, batostr(&hcon->dst), status);
+
+	if (hcon->type != SCO_LINK && hcon->type != ESCO_LINK)
+		return -EINVAL;
+
 	if (!status) {
 		struct sco_conn *conn;
 
@@ -968,22 +959,11 @@
 		if (conn)
 			sco_conn_ready(conn);
 	} else
-<<<<<<< HEAD
-		sco_conn_del(hcon, bt_to_errno(status));
-=======
 		sco_conn_del(hcon, bt_err(status), 0);
->>>>>>> 3f6240f3
 
 	return 0;
 }
 
-<<<<<<< HEAD
-int sco_disconn_cfm(struct hci_conn *hcon, __u8 reason)
-{
-	BT_DBG("hcon %p reason %d", hcon, reason);
-
-	sco_conn_del(hcon, bt_to_errno(reason));
-=======
 static int sco_disconn_cfm(struct hci_conn *hcon, __u8 reason, __u8 is_process)
 {
 	BT_DBG("hcon %p reason %d", hcon, reason);
@@ -993,11 +973,10 @@
 
 	sco_conn_del(hcon, bt_err(reason), is_process);
 
->>>>>>> 3f6240f3
 	return 0;
 }
 
-int sco_recv_scodata(struct hci_conn *hcon, struct sk_buff *skb)
+static int sco_recv_scodata(struct hci_conn *hcon, struct sk_buff *skb)
 {
 	struct sco_conn *conn = hcon->sco_data;
 
@@ -1021,14 +1000,14 @@
 	struct sock *sk;
 	struct hlist_node *node;
 
-	read_lock(&sco_sk_list.lock);
+	read_lock_bh(&sco_sk_list.lock);
 
 	sk_for_each(sk, node, &sco_sk_list.head) {
 		seq_printf(f, "%s %s %d\n", batostr(&bt_sk(sk)->src),
 				batostr(&bt_sk(sk)->dst), sk->sk_state);
 	}
 
-	read_unlock(&sco_sk_list.lock);
+	read_unlock_bh(&sco_sk_list.lock);
 
 	return 0;
 }
@@ -1073,6 +1052,15 @@
 	.create	= sco_sock_create,
 };
 
+static struct hci_proto sco_hci_proto = {
+	.name		= "SCO",
+	.id		= HCI_PROTO_SCO,
+	.connect_ind	= sco_connect_ind,
+	.connect_cfm	= sco_connect_cfm,
+	.disconn_cfm	= sco_disconn_cfm,
+	.recv_scodata	= sco_recv_scodata
+};
+
 int __init sco_init(void)
 {
 	int err;
@@ -1084,6 +1072,13 @@
 	err = bt_sock_register(BTPROTO_SCO, &sco_sock_family_ops);
 	if (err < 0) {
 		BT_ERR("SCO socket registration failed");
+		goto error;
+	}
+
+	err = hci_register_proto(&sco_hci_proto);
+	if (err < 0) {
+		BT_ERR("SCO protocol registration failed");
+		bt_sock_unregister(BTPROTO_SCO);
 		goto error;
 	}
 
@@ -1110,6 +1105,9 @@
 	if (bt_sock_unregister(BTPROTO_SCO) < 0)
 		BT_ERR("SCO socket unregistration failed");
 
+	if (hci_unregister_proto(&sco_hci_proto) < 0)
+		BT_ERR("SCO protocol unregistration failed");
+
 	proto_unregister(&sco_proto);
 }
 
