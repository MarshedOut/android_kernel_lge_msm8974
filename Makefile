VERSION = 3
<<<<<<< HEAD
PATCHLEVEL = 4
SUBLEVEL = 0
=======
PATCHLEVEL = 0
SUBLEVEL = 21
>>>>>>> 3f6240f3
EXTRAVERSION =
NAME = Saber-toothed Squirrel

# *DOCUMENTATION*
# To see a list of typical targets execute "make help"
# More info can be located in ./README
# Comments in this file are targeted only to the developer, do not
# expect to learn how to build the kernel reading this file.

# Do not:
# o  use make's built-in rules and variables
#    (this increases performance and avoids hard-to-debug behaviour);
# o  print "Entering directory ...";
MAKEFLAGS += -rR --no-print-directory

# Avoid funny character set dependencies
unexport LC_ALL
LC_COLLATE=C
LC_NUMERIC=C
export LC_COLLATE LC_NUMERIC

# We are using a recursive build, so we need to do a little thinking
# to get the ordering right.
#
# Most importantly: sub-Makefiles should only ever modify files in
# their own directory. If in some directory we have a dependency on
# a file in another dir (which doesn't happen often, but it's often
# unavoidable when linking the built-in.o targets which finally
# turn into vmlinux), we will call a sub make in that other dir, and
# after that we are sure that everything which is in that other dir
# is now up to date.
#
# The only cases where we need to modify files which have global
# effects are thus separated out and done before the recursive
# descending is started. They are now explicitly listed as the
# prepare rule.

# To put more focus on warnings, be less verbose as default
# Use 'make V=1' to see the full commands

ifeq ("$(origin V)", "command line")
  KBUILD_VERBOSE = $(V)
endif
ifndef KBUILD_VERBOSE
  KBUILD_VERBOSE = 0
endif

# Call a source code checker (by default, "sparse") as part of the
# C compilation.
#
# Use 'make C=1' to enable checking of only re-compiled files.
# Use 'make C=2' to enable checking of *all* source files, regardless
# of whether they are re-compiled or not.
#
# See the file "Documentation/sparse.txt" for more details, including
# where to get the "sparse" utility.

ifeq ("$(origin C)", "command line")
  KBUILD_CHECKSRC = $(C)
endif
ifndef KBUILD_CHECKSRC
  KBUILD_CHECKSRC = 0
endif

# Use make M=dir to specify directory of external module to build
# Old syntax make ... SUBDIRS=$PWD is still supported
# Setting the environment variable KBUILD_EXTMOD take precedence
ifdef SUBDIRS
  KBUILD_EXTMOD ?= $(SUBDIRS)
endif

ifeq ("$(origin M)", "command line")
  KBUILD_EXTMOD := $(M)
endif

# kbuild supports saving output files in a separate directory.
# To locate output files in a separate directory two syntaxes are supported.
# In both cases the working directory must be the root of the kernel src.
# 1) O=
# Use "make O=dir/to/store/output/files/"
#
# 2) Set KBUILD_OUTPUT
# Set the environment variable KBUILD_OUTPUT to point to the directory
# where the output files shall be placed.
# export KBUILD_OUTPUT=dir/to/store/output/files/
# make
#
# The O= assignment takes precedence over the KBUILD_OUTPUT environment
# variable.


# KBUILD_SRC is set on invocation of make in OBJ directory
# KBUILD_SRC is not intended to be used by the regular user (for now)
ifeq ($(KBUILD_SRC),)

# OK, Make called in directory where kernel src resides
# Do we want to locate output files in a separate directory?
ifeq ("$(origin O)", "command line")
  KBUILD_OUTPUT := $(O)
endif

ifeq ("$(origin W)", "command line")
  export KBUILD_ENABLE_EXTRA_GCC_CHECKS := $(W)
endif

# That's our default target when none is given on the command line
PHONY := _all
_all:

# Cancel implicit rules on top Makefile
$(CURDIR)/Makefile Makefile: ;

ifneq ($(KBUILD_OUTPUT),)
# Invoke a second make in the output directory, passing relevant variables
# check that the output directory actually exists
saved-output := $(KBUILD_OUTPUT)
KBUILD_OUTPUT := $(shell cd $(KBUILD_OUTPUT) && /bin/pwd)
$(if $(KBUILD_OUTPUT),, \
     $(error output directory "$(saved-output)" does not exist))

PHONY += $(MAKECMDGOALS) sub-make

$(filter-out _all sub-make $(CURDIR)/Makefile, $(MAKECMDGOALS)) _all: sub-make
	$(Q)@:

sub-make: FORCE
	$(if $(KBUILD_VERBOSE:1=),@)$(MAKE) -C $(KBUILD_OUTPUT) \
	KBUILD_SRC=$(CURDIR) \
	KBUILD_EXTMOD="$(KBUILD_EXTMOD)" -f $(CURDIR)/Makefile \
	$(filter-out _all sub-make,$(MAKECMDGOALS))

# Leave processing to above invocation of make
skip-makefile := 1
endif # ifneq ($(KBUILD_OUTPUT),)
endif # ifeq ($(KBUILD_SRC),)

# We process the rest of the Makefile if this is the final invocation of make
ifeq ($(skip-makefile),)

# If building an external module we do not care about the all: rule
# but instead _all depend on modules
PHONY += all
ifeq ($(KBUILD_EXTMOD),)
_all: all
else
_all: modules
endif

srctree		:= $(if $(KBUILD_SRC),$(KBUILD_SRC),$(CURDIR))
objtree		:= $(CURDIR)
src		:= $(srctree)
obj		:= $(objtree)

VPATH		:= $(srctree)$(if $(KBUILD_EXTMOD),:$(KBUILD_EXTMOD))

export srctree objtree VPATH


# SUBARCH tells the usermode build what the underlying arch is.  That is set
# first, and if a usermode build is happening, the "ARCH=um" on the command
# line overrides the setting of ARCH below.  If a native build is happening,
# then ARCH is assigned, getting whatever value it gets normally, and 
# SUBARCH is subsequently ignored.

SUBARCH := $(shell uname -m | sed -e s/i.86/i386/ -e s/sun4u/sparc64/ \
				  -e s/arm.*/arm/ -e s/sa110/arm/ \
				  -e s/s390x/s390/ -e s/parisc64/parisc/ \
				  -e s/ppc.*/powerpc/ -e s/mips.*/mips/ \
				  -e s/sh[234].*/sh/ )

# Cross compiling and selecting different set of gcc/bin-utils
# ---------------------------------------------------------------------------
#
# When performing cross compilation for other architectures ARCH shall be set
# to the target architecture. (See arch/* for the possibilities).
# ARCH can be set during invocation of make:
# make ARCH=ia64
# Another way is to have ARCH set in the environment.
# The default ARCH is the host where make is executed.

# CROSS_COMPILE specify the prefix used for all executables used
# during compilation. Only gcc and related bin-utils executables
# are prefixed with $(CROSS_COMPILE).
# CROSS_COMPILE can be set on the command line
# make CROSS_COMPILE=ia64-linux-
# Alternatively CROSS_COMPILE can be set in the environment.
# A third alternative is to store a setting in .config so that plain
# "make" in the configured kernel build directory always uses that.
# Default value for CROSS_COMPILE is not to prefix executables
# Note: Some architectures assign CROSS_COMPILE in their arch/*/Makefile
export KBUILD_BUILDHOST := $(SUBARCH)
ARCH		?= $(SUBARCH)
CROSS_COMPILE	?= $(CONFIG_CROSS_COMPILE:"%"=%)

# Architecture as present in compile.h
UTS_MACHINE 	:= $(ARCH)
SRCARCH 	:= $(ARCH)

# Additional ARCH settings for x86
ifeq ($(ARCH),i386)
        SRCARCH := x86
endif
ifeq ($(ARCH),x86_64)
        SRCARCH := x86
endif

# Additional ARCH settings for sparc
ifeq ($(ARCH),sparc32)
       SRCARCH := sparc
endif
ifeq ($(ARCH),sparc64)
       SRCARCH := sparc
endif

# Additional ARCH settings for sh
ifeq ($(ARCH),sh64)
       SRCARCH := sh
endif

# Additional ARCH settings for tile
ifeq ($(ARCH),tilepro)
       SRCARCH := tile
endif
ifeq ($(ARCH),tilegx)
       SRCARCH := tile
endif

# Where to locate arch specific headers
hdr-arch  := $(SRCARCH)

ifeq ($(ARCH),m68knommu)
       hdr-arch  := m68k
endif

KCONFIG_CONFIG	?= .config
export KCONFIG_CONFIG

# SHELL used by kbuild
CONFIG_SHELL := $(shell if [ -x "$$BASH" ]; then echo $$BASH; \
	  else if [ -x /bin/bash ]; then echo /bin/bash; \
	  else echo sh; fi ; fi)

HOSTCC       = gcc
HOSTCXX      = g++
HOSTCFLAGS   = -Wall -Wmissing-prototypes -Wstrict-prototypes -O2 -fomit-frame-pointer
HOSTCXXFLAGS = -O2

# Decide whether to build built-in, modular, or both.
# Normally, just do built-in.

KBUILD_MODULES :=
KBUILD_BUILTIN := 1

#	If we have only "make modules", don't compile built-in objects.
#	When we're building modules with modversions, we need to consider
#	the built-in objects during the descend as well, in order to
#	make sure the checksums are up to date before we record them.

ifeq ($(MAKECMDGOALS),modules)
  KBUILD_BUILTIN := $(if $(CONFIG_MODVERSIONS),1)
endif

#	If we have "make <whatever> modules", compile modules
#	in addition to whatever we do anyway.
#	Just "make" or "make all" shall build modules as well

ifneq ($(filter all _all modules,$(MAKECMDGOALS)),)
  KBUILD_MODULES := 1
endif

ifeq ($(MAKECMDGOALS),)
  KBUILD_MODULES := 1
endif

export KBUILD_MODULES KBUILD_BUILTIN
export KBUILD_CHECKSRC KBUILD_SRC KBUILD_EXTMOD

# Beautify output
# ---------------------------------------------------------------------------
#
# Normally, we echo the whole command before executing it. By making
# that echo $($(quiet)$(cmd)), we now have the possibility to set
# $(quiet) to choose other forms of output instead, e.g.
#
#         quiet_cmd_cc_o_c = Compiling $(RELDIR)/$@
#         cmd_cc_o_c       = $(CC) $(c_flags) -c -o $@ $<
#
# If $(quiet) is empty, the whole command will be printed.
# If it is set to "quiet_", only the short version will be printed. 
# If it is set to "silent_", nothing will be printed at all, since
# the variable $(silent_cmd_cc_o_c) doesn't exist.
#
# A simple variant is to prefix commands with $(Q) - that's useful
# for commands that shall be hidden in non-verbose mode.
#
#	$(Q)ln $@ :<
#
# If KBUILD_VERBOSE equals 0 then the above command will be hidden.
# If KBUILD_VERBOSE equals 1 then the above command is displayed.

ifeq ($(KBUILD_VERBOSE),1)
  quiet =
  Q =
else
  quiet=quiet_
  Q = @
endif

# If the user is running make -s (silent mode), suppress echoing of
# commands

ifneq ($(filter s% -s%,$(MAKEFLAGS)),)
  quiet=silent_
endif

export quiet Q KBUILD_VERBOSE


# Look for make include files relative to root of kernel src
MAKEFLAGS += --include-dir=$(srctree)

# We need some generic definitions (do not try to remake the file).
$(srctree)/scripts/Kbuild.include: ;
include $(srctree)/scripts/Kbuild.include

# Make variables (CC, etc...)

AS		= $(CROSS_COMPILE)as
LD		= $(CROSS_COMPILE)ld
REAL_CC		= $(CROSS_COMPILE)gcc
CPP		= $(CC) -E
AR		= $(CROSS_COMPILE)ar
NM		= $(CROSS_COMPILE)nm
STRIP		= $(CROSS_COMPILE)strip
OBJCOPY		= $(CROSS_COMPILE)objcopy
OBJDUMP		= $(CROSS_COMPILE)objdump
AWK		= awk
GENKSYMS	= scripts/genksyms/genksyms
INSTALLKERNEL  := installkernel
DEPMOD		= /sbin/depmod
KALLSYMS	= scripts/kallsyms
PERL		= perl
CHECK		= sparse

# Use the wrapper for the compiler.  This wrapper scans for new
# warnings and causes the build to stop upon encountering them.
CC		= $(srctree)/scripts/gcc-wrapper.py $(REAL_CC)

CHECKFLAGS     := -D__linux__ -Dlinux -D__STDC__ -Dunix -D__unix__ \
		  -Wbitwise -Wno-return-void $(CF)
CFLAGS_MODULE   =
AFLAGS_MODULE   =
LDFLAGS_MODULE  =
CFLAGS_KERNEL	=
AFLAGS_KERNEL	=
CFLAGS_GCOV	= -fprofile-arcs -ftest-coverage


# Use LINUXINCLUDE when you must reference the include/ directory.
# Needed to be compatible with the O= option
LINUXINCLUDE    := -I$(srctree)/arch/$(hdr-arch)/include \
                   -Iarch/$(hdr-arch)/include/generated -Iinclude \
                   $(if $(KBUILD_SRC), -I$(srctree)/include) \
                   -include $(srctree)/include/linux/kconfig.h

KBUILD_CPPFLAGS := -D__KERNEL__

KBUILD_CFLAGS   := -Wall -Wundef -Wstrict-prototypes -Wno-trigraphs \
		   -fno-strict-aliasing -fno-common \
		   -Werror-implicit-function-declaration \
		   -Wno-format-security \
		   -fno-delete-null-pointer-checks
KBUILD_AFLAGS_KERNEL :=
KBUILD_CFLAGS_KERNEL :=
KBUILD_AFLAGS   := -D__ASSEMBLY__
KBUILD_AFLAGS_MODULE  := -DMODULE
KBUILD_CFLAGS_MODULE  := -DMODULE
KBUILD_LDFLAGS_MODULE := -T $(srctree)/scripts/module-common.lds

# Read KERNELRELEASE from include/config/kernel.release (if it exists)
KERNELRELEASE = $(shell cat include/config/kernel.release 2> /dev/null)
KERNELVERSION = $(VERSION)$(if $(PATCHLEVEL),.$(PATCHLEVEL)$(if $(SUBLEVEL),.$(SUBLEVEL)))$(EXTRAVERSION)

export VERSION PATCHLEVEL SUBLEVEL KERNELRELEASE KERNELVERSION
export ARCH SRCARCH CONFIG_SHELL HOSTCC HOSTCFLAGS CROSS_COMPILE AS LD CC
export CPP AR NM STRIP OBJCOPY OBJDUMP
export MAKE AWK GENKSYMS INSTALLKERNEL PERL UTS_MACHINE
export HOSTCXX HOSTCXXFLAGS LDFLAGS_MODULE CHECK CHECKFLAGS

export KBUILD_CPPFLAGS NOSTDINC_FLAGS LINUXINCLUDE OBJCOPYFLAGS LDFLAGS
export KBUILD_CFLAGS CFLAGS_KERNEL CFLAGS_MODULE CFLAGS_GCOV
export KBUILD_AFLAGS AFLAGS_KERNEL AFLAGS_MODULE
export KBUILD_AFLAGS_MODULE KBUILD_CFLAGS_MODULE KBUILD_LDFLAGS_MODULE
export KBUILD_AFLAGS_KERNEL KBUILD_CFLAGS_KERNEL
export KBUILD_ARFLAGS

# When compiling out-of-tree modules, put MODVERDIR in the module
# tree rather than in the kernel tree. The kernel tree might
# even be read-only.
export MODVERDIR := $(if $(KBUILD_EXTMOD),$(firstword $(KBUILD_EXTMOD))/).tmp_versions

# Files to ignore in find ... statements

RCS_FIND_IGNORE := \( -name SCCS -o -name BitKeeper -o -name .svn -o -name CVS -o -name .pc -o -name .hg -o -name .git \) -prune -o
export RCS_TAR_IGNORE := --exclude SCCS --exclude BitKeeper --exclude .svn --exclude CVS --exclude .pc --exclude .hg --exclude .git

# ===========================================================================
# Rules shared between *config targets and build targets

# Basic helpers built in scripts/
PHONY += scripts_basic
scripts_basic:
	$(Q)$(MAKE) $(build)=scripts/basic
	$(Q)rm -f .tmp_quiet_recordmcount

# To avoid any implicit rule to kick in, define an empty command.
scripts/basic/%: scripts_basic ;

PHONY += outputmakefile
# outputmakefile generates a Makefile in the output directory, if using a
# separate output directory. This allows convenient use of make in the
# output directory.
outputmakefile:
ifneq ($(KBUILD_SRC),)
	$(Q)ln -fsn $(srctree) source
	$(Q)$(CONFIG_SHELL) $(srctree)/scripts/mkmakefile \
	    $(srctree) $(objtree) $(VERSION) $(PATCHLEVEL)
endif

# Support for using generic headers in asm-generic
PHONY += asm-generic
asm-generic:
	$(Q)$(MAKE) -f $(srctree)/scripts/Makefile.asm-generic \
	            obj=arch/$(SRCARCH)/include/generated/asm

# To make sure we do not include .config for any of the *config targets
# catch them early, and hand them over to scripts/kconfig/Makefile
# It is allowed to specify more targets when calling make, including
# mixing *config targets and build targets.
# For example 'make oldconfig all'.
# Detect when mixed targets is specified, and make a second invocation
# of make so .config is not included in this case either (for *config).

no-dot-config-targets := clean mrproper distclean \
			 cscope gtags TAGS tags help %docs check% coccicheck \
			 include/linux/version.h headers_% archheaders archscripts \
			 kernelversion %src-pkg

config-targets := 0
mixed-targets  := 0
dot-config     := 1

ifneq ($(filter $(no-dot-config-targets), $(MAKECMDGOALS)),)
	ifeq ($(filter-out $(no-dot-config-targets), $(MAKECMDGOALS)),)
		dot-config := 0
	endif
endif

ifeq ($(KBUILD_EXTMOD),)
        ifneq ($(filter config %config,$(MAKECMDGOALS)),)
                config-targets := 1
                ifneq ($(filter-out config %config,$(MAKECMDGOALS)),)
                        mixed-targets := 1
                endif
        endif
endif

ifeq ($(mixed-targets),1)
# ===========================================================================
# We're called with mixed targets (*config and build targets).
# Handle them one by one.

%:: FORCE
	$(Q)$(MAKE) -C $(srctree) KBUILD_SRC= $@

else
ifeq ($(config-targets),1)
# ===========================================================================
# *config targets only - make sure prerequisites are updated, and descend
# in scripts/kconfig to make the *config target

# Read arch specific Makefile to set KBUILD_DEFCONFIG as needed.
# KBUILD_DEFCONFIG may point out an alternative default configuration
# used for 'make defconfig'
include $(srctree)/arch/$(SRCARCH)/Makefile
export KBUILD_DEFCONFIG KBUILD_KCONFIG

config: scripts_basic outputmakefile FORCE
	$(Q)mkdir -p include/linux include/config
	$(Q)$(MAKE) $(build)=scripts/kconfig $@

%config: scripts_basic outputmakefile FORCE
	$(Q)mkdir -p include/linux include/config
	$(Q)$(MAKE) $(build)=scripts/kconfig $@

else
# ===========================================================================
# Build targets only - this includes vmlinux, arch specific targets, clean
# targets and others. In general all targets except *config targets.

ifeq ($(KBUILD_EXTMOD),)
# Additional helpers built in scripts/
# Carefully list dependencies so we do not try to build scripts twice
# in parallel
PHONY += scripts
scripts: scripts_basic include/config/auto.conf include/config/tristate.conf
	$(Q)$(MAKE) $(build)=$(@)

# Objects we will link into vmlinux / subdirs we need to visit
init-y		:= init/
drivers-y	:= drivers/ sound/ firmware/
net-y		:= net/
libs-y		:= lib/
core-y		:= usr/
endif # KBUILD_EXTMOD

ifeq ($(dot-config),1)
# Read in config
-include include/config/auto.conf

ifeq ($(KBUILD_EXTMOD),)
# Read in dependencies to all Kconfig* files, make sure to run
# oldconfig if changes are detected.
-include include/config/auto.conf.cmd

# To avoid any implicit rule to kick in, define an empty command
$(KCONFIG_CONFIG) include/config/auto.conf.cmd: ;

# If .config is newer than include/config/auto.conf, someone tinkered
# with it and forgot to run make oldconfig.
# if auto.conf.cmd is missing then we are probably in a cleaned tree so
# we execute the config step to be sure to catch updated Kconfig files
include/config/%.conf: $(KCONFIG_CONFIG) include/config/auto.conf.cmd
	$(Q)$(MAKE) -f $(srctree)/Makefile silentoldconfig
else
# external modules needs include/generated/autoconf.h and include/config/auto.conf
# but do not care if they are up-to-date. Use auto.conf to trigger the test
PHONY += include/config/auto.conf

include/config/auto.conf:
	$(Q)test -e include/generated/autoconf.h -a -e $@ || (		\
	echo;								\
	echo "  ERROR: Kernel configuration is invalid.";		\
	echo "         include/generated/autoconf.h or $@ are missing.";\
	echo "         Run 'make oldconfig && make prepare' on kernel src to fix it.";	\
	echo;								\
	/bin/false)

endif # KBUILD_EXTMOD

else
# Dummy target needed, because used as prerequisite
include/config/auto.conf: ;
endif # $(dot-config)

# The all: target is the default when no target is given on the
# command line.
# This allow a user to issue only 'make' to build a kernel including modules
# Defaults to vmlinux, but the arch makefile usually adds further targets
all: vmlinux

ifdef CONFIG_CC_OPTIMIZE_FOR_SIZE
KBUILD_CFLAGS	+= -Os
else
KBUILD_CFLAGS	+= -O2
endif

include $(srctree)/arch/$(SRCARCH)/Makefile

ifneq ($(CONFIG_FRAME_WARN),0)
KBUILD_CFLAGS += $(call cc-option,-Wframe-larger-than=${CONFIG_FRAME_WARN})
endif

# Force gcc to behave correct even for buggy distributions
ifndef CONFIG_CC_STACKPROTECTOR
KBUILD_CFLAGS += $(call cc-option, -fno-stack-protector)
endif

# This warning generated too much noise in a regular build.
# Use make W=1 to enable this warning (see scripts/Makefile.build)
KBUILD_CFLAGS += $(call cc-disable-warning, unused-but-set-variable)

ifdef CONFIG_FRAME_POINTER
KBUILD_CFLAGS	+= -fno-omit-frame-pointer -fno-optimize-sibling-calls
else
# Some targets (ARM with Thumb2, for example), can't be built with frame
# pointers.  For those, we don't have FUNCTION_TRACER automatically
# select FRAME_POINTER.  However, FUNCTION_TRACER adds -pg, and this is
# incompatible with -fomit-frame-pointer with current GCC, so we don't use
# -fomit-frame-pointer with FUNCTION_TRACER.
ifndef CONFIG_FUNCTION_TRACER
KBUILD_CFLAGS	+= -fomit-frame-pointer
endif
endif

ifdef CONFIG_DEBUG_INFO
KBUILD_CFLAGS	+= -g
KBUILD_AFLAGS	+= -gdwarf-2
endif

ifdef CONFIG_DEBUG_INFO_REDUCED
KBUILD_CFLAGS 	+= $(call cc-option, -femit-struct-debug-baseonly)
endif

ifdef CONFIG_FUNCTION_TRACER
KBUILD_CFLAGS	+= -pg
ifdef CONFIG_DYNAMIC_FTRACE
	ifdef CONFIG_HAVE_C_RECORDMCOUNT
		BUILD_C_RECORDMCOUNT := y
		export BUILD_C_RECORDMCOUNT
	endif
endif
endif

# We trigger additional mismatches with less inlining
ifdef CONFIG_DEBUG_SECTION_MISMATCH
KBUILD_CFLAGS += $(call cc-option, -fno-inline-functions-called-once)
endif

# arch Makefile may override CC so keep this after arch Makefile is included
NOSTDINC_FLAGS += -nostdinc -isystem $(shell $(CC) -print-file-name=include)
CHECKFLAGS     += $(NOSTDINC_FLAGS)

# warn about C99 declaration after statement
KBUILD_CFLAGS += $(call cc-option,-Wdeclaration-after-statement,)

# disable pointer signed / unsigned warnings in gcc 4.0
KBUILD_CFLAGS += $(call cc-disable-warning, pointer-sign)

# disable invalid "can't wrap" optimizations for signed / pointers
KBUILD_CFLAGS	+= $(call cc-option,-fno-strict-overflow)

# conserve stack if available
KBUILD_CFLAGS   += $(call cc-option,-fconserve-stack)

# use the deterministic mode of AR if available
KBUILD_ARFLAGS := $(call ar-option,D)

# check for 'asm goto'
ifeq ($(shell $(CONFIG_SHELL) $(srctree)/scripts/gcc-goto.sh $(CC)), y)
	KBUILD_CFLAGS += -DCC_HAVE_ASM_GOTO
endif

# Add user supplied CPPFLAGS, AFLAGS and CFLAGS as the last assignments
# But warn user when we do so
warn-assign = \
$(warning "WARNING: Appending $$K$(1) ($(K$(1))) from $(origin K$(1)) to kernel $$$(1)")

ifneq ($(KCPPFLAGS),)
        $(call warn-assign,CPPFLAGS)
        KBUILD_CPPFLAGS += $(KCPPFLAGS)
endif
ifneq ($(KAFLAGS),)
        $(call warn-assign,AFLAGS)
        KBUILD_AFLAGS += $(KAFLAGS)
endif
ifneq ($(KCFLAGS),)
        $(call warn-assign,CFLAGS)
        KBUILD_CFLAGS += $(KCFLAGS)
endif

# Use --build-id when available.
LDFLAGS_BUILD_ID = $(patsubst -Wl$(comma)%,%,\
			      $(call cc-ldoption, -Wl$(comma)--build-id,))
KBUILD_LDFLAGS_MODULE += $(LDFLAGS_BUILD_ID)
LDFLAGS_vmlinux += $(LDFLAGS_BUILD_ID)

ifeq ($(CONFIG_STRIP_ASM_SYMS),y)
LDFLAGS_vmlinux	+= $(call ld-option, -X,)
endif

# Default kernel image to build when no specific target is given.
# KBUILD_IMAGE may be overruled on the command line or
# set in the environment
# Also any assignments in arch/$(ARCH)/Makefile take precedence over
# this default value
export KBUILD_IMAGE ?= vmlinux

#
# INSTALL_PATH specifies where to place the updated kernel and system map
# images. Default is /boot, but you can set it to other values
export	INSTALL_PATH ?= /boot

#
# INSTALL_MOD_PATH specifies a prefix to MODLIB for module directory
# relocations required by build roots.  This is not defined in the
# makefile but the argument can be passed to make if needed.
#

MODLIB	= $(INSTALL_MOD_PATH)/lib/modules/$(KERNELRELEASE)
export MODLIB

#
#  INSTALL_MOD_STRIP, if defined, will cause modules to be
#  stripped after they are installed.  If INSTALL_MOD_STRIP is '1', then
#  the default option --strip-debug will be used.  Otherwise,
#  INSTALL_MOD_STRIP value will be used as the options to the strip command.

ifdef INSTALL_MOD_STRIP
ifeq ($(INSTALL_MOD_STRIP),1)
mod_strip_cmd = $(STRIP) --strip-debug
else
mod_strip_cmd = $(STRIP) $(INSTALL_MOD_STRIP)
endif # INSTALL_MOD_STRIP=1
else
mod_strip_cmd = true
endif # INSTALL_MOD_STRIP
export mod_strip_cmd


ifeq ($(KBUILD_EXTMOD),)
core-y		+= kernel/ mm/ fs/ ipc/ security/ crypto/ block/

vmlinux-dirs	:= $(patsubst %/,%,$(filter %/, $(init-y) $(init-m) \
		     $(core-y) $(core-m) $(drivers-y) $(drivers-m) \
		     $(net-y) $(net-m) $(libs-y) $(libs-m)))

vmlinux-alldirs	:= $(sort $(vmlinux-dirs) $(patsubst %/,%,$(filter %/, \
		     $(init-n) $(init-) \
		     $(core-n) $(core-) $(drivers-n) $(drivers-) \
		     $(net-n)  $(net-)  $(libs-n)    $(libs-))))

init-y		:= $(patsubst %/, %/built-in.o, $(init-y))
core-y		:= $(patsubst %/, %/built-in.o, $(core-y))
drivers-y	:= $(patsubst %/, %/built-in.o, $(drivers-y))
net-y		:= $(patsubst %/, %/built-in.o, $(net-y))
libs-y1		:= $(patsubst %/, %/lib.a, $(libs-y))
libs-y2		:= $(patsubst %/, %/built-in.o, $(libs-y))
libs-y		:= $(libs-y1) $(libs-y2)

# Build vmlinux
# ---------------------------------------------------------------------------
# vmlinux is built from the objects selected by $(vmlinux-init) and
# $(vmlinux-main). Most are built-in.o files from top-level directories
# in the kernel tree, others are specified in arch/$(ARCH)/Makefile.
# Ordering when linking is important, and $(vmlinux-init) must be first.
#
# vmlinux
#   ^
#   |
#   +-< $(vmlinux-init)
#   |   +--< init/version.o + more
#   |
#   +--< $(vmlinux-main)
#   |    +--< driver/built-in.o mm/built-in.o + more
#   |
#   +-< kallsyms.o (see description in CONFIG_KALLSYMS section)
#
# vmlinux version (uname -v) cannot be updated during normal
# descending-into-subdirs phase since we do not yet know if we need to
# update vmlinux.
# Therefore this step is delayed until just before final link of vmlinux -
# except in the kallsyms case where it is done just before adding the
# symbols to the kernel.
#
# System.map is generated to document addresses of all kernel symbols

vmlinux-init := $(head-y) $(init-y)
vmlinux-main := $(core-y) $(libs-y) $(drivers-y) $(net-y)
vmlinux-all  := $(vmlinux-init) $(vmlinux-main)
vmlinux-lds  := arch/$(SRCARCH)/kernel/vmlinux.lds
export KBUILD_VMLINUX_OBJS := $(vmlinux-all)

# Rule to link vmlinux - also used during CONFIG_KALLSYMS
# May be overridden by arch/$(ARCH)/Makefile
quiet_cmd_vmlinux__ ?= LD      $@
      cmd_vmlinux__ ?= $(LD) $(LDFLAGS) $(LDFLAGS_vmlinux) -o $@ \
      -T $(vmlinux-lds) $(vmlinux-init)                          \
      --start-group $(vmlinux-main) --end-group                  \
      $(filter-out $(vmlinux-lds) $(vmlinux-init) $(vmlinux-main) vmlinux.o FORCE ,$^)

# Generate new vmlinux version
quiet_cmd_vmlinux_version = GEN     .version
      cmd_vmlinux_version = set -e;                     \
	if [ ! -r .version ]; then			\
	  rm -f .version;				\
	  echo 1 >.version;				\
	else						\
	  mv .version .old_version;			\
	  expr 0$$(cat .old_version) + 1 >.version;	\
	fi;						\
	$(MAKE) $(build)=init

# Generate System.map
quiet_cmd_sysmap = SYSMAP
      cmd_sysmap = $(CONFIG_SHELL) $(srctree)/scripts/mksysmap

# Link of vmlinux
# If CONFIG_KALLSYMS is set .version is already updated
# Generate System.map and verify that the content is consistent
# Use + in front of the vmlinux_version rule to silent warning with make -j2
# First command is ':' to allow us to use + in front of the rule
define rule_vmlinux__
	:
	$(if $(CONFIG_KALLSYMS),,+$(call cmd,vmlinux_version))

	$(call cmd,vmlinux__)
	$(Q)echo 'cmd_$@ := $(cmd_vmlinux__)' > $(@D)/.$(@F).cmd

	$(Q)$(if $($(quiet)cmd_sysmap),                                      \
	  echo '  $($(quiet)cmd_sysmap)  System.map' &&)                     \
	$(cmd_sysmap) $@ System.map;                                         \
	if [ $$? -ne 0 ]; then                                               \
		rm -f $@;                                                    \
		/bin/false;                                                  \
	fi;
	$(verify_kallsyms)
endef


ifdef CONFIG_KALLSYMS
# Generate section listing all symbols and add it into vmlinux $(kallsyms.o)
# It's a three stage process:
# o .tmp_vmlinux1 has all symbols and sections, but __kallsyms is
#   empty
#   Running kallsyms on that gives us .tmp_kallsyms1.o with
#   the right size - vmlinux version (uname -v) is updated during this step
# o .tmp_vmlinux2 now has a __kallsyms section of the right size,
#   but due to the added section, some addresses have shifted.
#   From here, we generate a correct .tmp_kallsyms2.o
# o The correct .tmp_kallsyms2.o is linked into the final vmlinux.
# o Verify that the System.map from vmlinux matches the map from
#   .tmp_vmlinux2, just in case we did not generate kallsyms correctly.
# o If 'make KALLSYMS_EXTRA_PASS=1" was used, do an extra pass using
#   .tmp_vmlinux3 and .tmp_kallsyms3.o.  This is only meant as a
#   temporary bypass to allow the kernel to be built while the
#   maintainers work out what went wrong with kallsyms.

last_kallsyms := 2

ifdef KALLSYMS_EXTRA_PASS
ifneq ($(KALLSYMS_EXTRA_PASS),0)
last_kallsyms := 3
endif
endif

kallsyms.o := .tmp_kallsyms$(last_kallsyms).o

define verify_kallsyms
	$(Q)$(if $($(quiet)cmd_sysmap),                                      \
	  echo '  $($(quiet)cmd_sysmap)  .tmp_System.map' &&)                \
	  $(cmd_sysmap) .tmp_vmlinux$(last_kallsyms) .tmp_System.map
	$(Q)cmp -s System.map .tmp_System.map ||                             \
		(echo Inconsistent kallsyms data;                            \
		 echo This is a bug - please report about it;                \
		 echo Try "make KALLSYMS_EXTRA_PASS=1" as a workaround;      \
		 rm .tmp_kallsyms* ; /bin/false )
endef

# Update vmlinux version before link
# Use + in front of this rule to silent warning about make -j1
# First command is ':' to allow us to use + in front of this rule
cmd_ksym_ld = $(cmd_vmlinux__)
define rule_ksym_ld
	: 
	+$(call cmd,vmlinux_version)
	$(call cmd,vmlinux__)
	$(Q)echo 'cmd_$@ := $(cmd_vmlinux__)' > $(@D)/.$(@F).cmd
endef

# Generate .S file with all kernel symbols
quiet_cmd_kallsyms = KSYM    $@
      cmd_kallsyms = $(NM) -n $< | $(KALLSYMS) \
                     $(if $(CONFIG_KALLSYMS_ALL),--all-symbols) > $@

.tmp_kallsyms1.o .tmp_kallsyms2.o .tmp_kallsyms3.o: %.o: %.S scripts FORCE
	$(call if_changed_dep,as_o_S)

.tmp_kallsyms%.S: .tmp_vmlinux% $(KALLSYMS)
	$(call cmd,kallsyms)

# .tmp_vmlinux1 must be complete except kallsyms, so update vmlinux version
.tmp_vmlinux1: $(vmlinux-lds) $(vmlinux-all) FORCE
	$(call if_changed_rule,ksym_ld)

.tmp_vmlinux2: $(vmlinux-lds) $(vmlinux-all) .tmp_kallsyms1.o FORCE
	$(call if_changed,vmlinux__)

.tmp_vmlinux3: $(vmlinux-lds) $(vmlinux-all) .tmp_kallsyms2.o FORCE
	$(call if_changed,vmlinux__)

# Needs to visit scripts/ before $(KALLSYMS) can be used.
$(KALLSYMS): scripts ;

# Generate some data for debugging strange kallsyms problems
debug_kallsyms: .tmp_map$(last_kallsyms)

.tmp_map%: .tmp_vmlinux% FORCE
	($(OBJDUMP) -h $< | $(AWK) '/^ +[0-9]/{print $$4 " 0 " $$2}'; $(NM) $<) | sort > $@

.tmp_map3: .tmp_map2

.tmp_map2: .tmp_map1

endif # ifdef CONFIG_KALLSYMS

# Do modpost on a prelinked vmlinux. The finally linked vmlinux has
# relevant sections renamed as per the linker script.
quiet_cmd_vmlinux-modpost = LD      $@
      cmd_vmlinux-modpost = $(LD) $(LDFLAGS) -r -o $@                          \
	 $(vmlinux-init) --start-group $(vmlinux-main) --end-group             \
	 $(filter-out $(vmlinux-init) $(vmlinux-main) FORCE ,$^)
define rule_vmlinux-modpost
	:
	+$(call cmd,vmlinux-modpost)
	$(Q)$(MAKE) -f $(srctree)/scripts/Makefile.modpost $@
	$(Q)echo 'cmd_$@ := $(cmd_vmlinux-modpost)' > $(dot-target).cmd
endef

# vmlinux image - including updated kernel symbols
vmlinux: $(vmlinux-lds) $(vmlinux-init) $(vmlinux-main) vmlinux.o $(kallsyms.o) FORCE
ifdef CONFIG_HEADERS_CHECK
	$(Q)$(MAKE) -f $(srctree)/Makefile headers_check
endif
ifdef CONFIG_SAMPLES
	$(Q)$(MAKE) $(build)=samples
endif
ifdef CONFIG_BUILD_DOCSRC
	$(Q)$(MAKE) $(build)=Documentation
endif
	$(call vmlinux-modpost)
	$(call if_changed_rule,vmlinux__)
	$(Q)rm -f .old_version

# build vmlinux.o first to catch section mismatch errors early
ifdef CONFIG_KALLSYMS
.tmp_vmlinux1: vmlinux.o
endif

modpost-init := $(filter-out init/built-in.o, $(vmlinux-init))
vmlinux.o: $(modpost-init) $(vmlinux-main) FORCE
	$(call if_changed_rule,vmlinux-modpost)

# The actual objects are generated when descending, 
# make sure no implicit rule kicks in
$(sort $(vmlinux-init) $(vmlinux-main)) $(vmlinux-lds): $(vmlinux-dirs) ;

# Handle descending into subdirectories listed in $(vmlinux-dirs)
# Preset locale variables to speed up the build process. Limit locale
# tweaks to this spot to avoid wrong language settings when running
# make menuconfig etc.
# Error messages still appears in the original language

PHONY += $(vmlinux-dirs)
$(vmlinux-dirs): prepare scripts
	$(Q)$(MAKE) $(build)=$@

# Store (new) KERNELRELASE string in include/config/kernel.release
include/config/kernel.release: include/config/auto.conf FORCE
	$(Q)rm -f $@
	$(Q)echo "$(KERNELVERSION)$$($(CONFIG_SHELL) $(srctree)/scripts/setlocalversion $(srctree))" > $@


# Things we need to do before we recursively start building the kernel
# or the modules are listed in "prepare".
# A multi level approach is used. prepareN is processed before prepareN-1.
# archprepare is used in arch Makefiles and when processed asm symlink,
# version.h and scripts_basic is processed / created.

# Listed in dependency order
PHONY += prepare archprepare prepare0 prepare1 prepare2 prepare3

# prepare3 is used to check if we are building in a separate output directory,
# and if so do:
# 1) Check that make has not been executed in the kernel src $(srctree)
prepare3: include/config/kernel.release
ifneq ($(KBUILD_SRC),)
	@$(kecho) '  Using $(srctree) as source for kernel'
	$(Q)if [ -f $(srctree)/.config -o -d $(srctree)/include/config ]; then \
		echo "  $(srctree) is not clean, please run 'make mrproper'";\
		echo "  in the '$(srctree)' directory.";\
		/bin/false; \
	fi;
endif

# prepare2 creates a makefile if using a separate output directory
prepare2: prepare3 outputmakefile asm-generic

prepare1: prepare2 include/linux/version.h include/generated/utsrelease.h \
                   include/config/auto.conf
	$(cmd_crmodverdir)

archprepare: archheaders archscripts prepare1 scripts_basic

prepare0: archprepare FORCE
	$(Q)$(MAKE) $(build)=.

# All the preparing..
prepare: prepare0

# Generate some files
# ---------------------------------------------------------------------------

# KERNELRELEASE can change from a few different places, meaning version.h
# needs to be updated, so this check is forced on all builds

uts_len := 64
define filechk_utsrelease.h
	if [ `echo -n "$(KERNELRELEASE)" | wc -c ` -gt $(uts_len) ]; then \
	  echo '"$(KERNELRELEASE)" exceeds $(uts_len) characters' >&2;    \
	  exit 1;                                                         \
	fi;                                                               \
	(echo \#define UTS_RELEASE \"$(KERNELRELEASE)\";)
endef

define filechk_version.h
	(echo \#define LINUX_VERSION_CODE $(shell                             \
	expr $(VERSION) \* 65536 + 0$(PATCHLEVEL) \* 256 + 0$(SUBLEVEL));    \
	echo '#define KERNEL_VERSION(a,b,c) (((a) << 16) + ((b) << 8) + (c))';)
endef

include/linux/version.h: $(srctree)/Makefile FORCE
	$(call filechk,version.h)

include/generated/utsrelease.h: include/config/kernel.release FORCE
	$(call filechk,utsrelease.h)

PHONY += headerdep
headerdep:
	$(Q)find $(srctree)/include/ -name '*.h' | xargs --max-args 1 \
	$(srctree)/scripts/headerdep.pl -I$(srctree)/include

# ---------------------------------------------------------------------------

PHONY += depend dep
depend dep:
	@echo '*** Warning: make $@ is unnecessary now.'

# ---------------------------------------------------------------------------
# Firmware install
INSTALL_FW_PATH=$(INSTALL_MOD_PATH)/lib/firmware
export INSTALL_FW_PATH

PHONY += firmware_install
firmware_install: FORCE
	@mkdir -p $(objtree)/firmware
	$(Q)$(MAKE) -f $(srctree)/scripts/Makefile.fwinst obj=firmware __fw_install

# ---------------------------------------------------------------------------
# Kernel headers

#Default location for installed headers
export INSTALL_HDR_PATH = $(objtree)/usr

hdr-inst := -rR -f $(srctree)/scripts/Makefile.headersinst obj

# If we do an all arch process set dst to asm-$(hdr-arch)
hdr-dst = $(if $(KBUILD_HEADERS), dst=include/asm-$(hdr-arch), dst=include/asm)

PHONY += archheaders
archheaders:

PHONY += archscripts
archscripts:

PHONY += __headers
__headers: include/linux/version.h scripts_basic asm-generic archheaders archscripts FORCE
	$(Q)$(MAKE) $(build)=scripts build_unifdef

PHONY += headers_install_all
headers_install_all:
	$(Q)$(CONFIG_SHELL) $(srctree)/scripts/headers.sh install

PHONY += headers_install
headers_install: __headers
	$(if $(wildcard $(srctree)/arch/$(hdr-arch)/include/asm/Kbuild),, \
	$(error Headers not exportable for the $(SRCARCH) architecture))
	$(Q)$(MAKE) $(hdr-inst)=include
	$(Q)$(MAKE) $(hdr-inst)=arch/$(hdr-arch)/include/asm $(hdr-dst)

PHONY += headers_check_all
headers_check_all: headers_install_all
	$(Q)$(CONFIG_SHELL) $(srctree)/scripts/headers.sh check

PHONY += headers_check
headers_check: headers_install
	$(Q)$(MAKE) $(hdr-inst)=include HDRCHECK=1
	$(Q)$(MAKE) $(hdr-inst)=arch/$(hdr-arch)/include/asm $(hdr-dst) HDRCHECK=1

# ---------------------------------------------------------------------------
# Modules

ifdef CONFIG_MODULES

# By default, build modules as well

all: modules

#	Build modules
#
#	A module can be listed more than once in obj-m resulting in
#	duplicate lines in modules.order files.  Those are removed
#	using awk while concatenating to the final file.

PHONY += modules
modules: $(vmlinux-dirs) $(if $(KBUILD_BUILTIN),vmlinux) modules.builtin
	$(Q)$(AWK) '!x[$$0]++' $(vmlinux-dirs:%=$(objtree)/%/modules.order) > $(objtree)/modules.order
	@$(kecho) '  Building modules, stage 2.';
	$(Q)$(MAKE) -f $(srctree)/scripts/Makefile.modpost
	$(Q)$(MAKE) -f $(srctree)/scripts/Makefile.fwinst obj=firmware __fw_modbuild

modules.builtin: $(vmlinux-dirs:%=%/modules.builtin)
	$(Q)$(AWK) '!x[$$0]++' $^ > $(objtree)/modules.builtin

%/modules.builtin: include/config/auto.conf
	$(Q)$(MAKE) $(modbuiltin)=$*


# Target to prepare building external modules
PHONY += modules_prepare
modules_prepare: prepare scripts

# Target to install modules
PHONY += modules_install
modules_install: _modinst_ _modinst_post

PHONY += _modinst_
_modinst_:
	@rm -rf $(MODLIB)/kernel
	@rm -f $(MODLIB)/source
	@mkdir -p $(MODLIB)/kernel
	@ln -s $(srctree) $(MODLIB)/source
	@if [ ! $(objtree) -ef  $(MODLIB)/build ]; then \
		rm -f $(MODLIB)/build ; \
		ln -s $(objtree) $(MODLIB)/build ; \
	fi
	@cp -f $(objtree)/modules.order $(MODLIB)/
	@cp -f $(objtree)/modules.builtin $(MODLIB)/
	$(Q)$(MAKE) -f $(srctree)/scripts/Makefile.modinst

# This depmod is only for convenience to give the initial
# boot a modules.dep even before / is mounted read-write.  However the
# boot script depmod is the master version.
PHONY += _modinst_post
_modinst_post: _modinst_
	$(Q)$(MAKE) -f $(srctree)/scripts/Makefile.fwinst obj=firmware __fw_modinst
	$(call cmd,depmod)

else # CONFIG_MODULES

# Modules not configured
# ---------------------------------------------------------------------------

modules modules_install: FORCE
	@echo
	@echo "The present kernel configuration has modules disabled."
	@echo "Type 'make config' and enable loadable module support."
	@echo "Then build a kernel with module support enabled."
	@echo
	@exit 1

endif # CONFIG_MODULES

###
# Cleaning is done on three levels.
# make clean     Delete most generated files
#                Leave enough to build external modules
# make mrproper  Delete the current configuration, and all generated files
# make distclean Remove editor backup files, patch leftover files and the like

# Directories & files removed with 'make clean'
CLEAN_DIRS  += $(MODVERDIR)
CLEAN_FILES +=	vmlinux System.map \
                .tmp_kallsyms* .tmp_version .tmp_vmlinux* .tmp_System.map

# Directories & files removed with 'make mrproper'
MRPROPER_DIRS  += include/config usr/include include/generated          \
                  arch/*/include/generated
MRPROPER_FILES += .config .config.old .version .old_version             \
                  include/linux/version.h                               \
		  Module.symvers tags TAGS cscope* GPATH GTAGS GRTAGS GSYMS

# clean - Delete most, but leave enough to build external modules
#
clean: rm-dirs  := $(CLEAN_DIRS)
clean: rm-files := $(CLEAN_FILES)
clean-dirs      := $(addprefix _clean_, . $(vmlinux-alldirs) Documentation samples)

PHONY += $(clean-dirs) clean archclean
$(clean-dirs):
	$(Q)$(MAKE) $(clean)=$(patsubst _clean_%,%,$@)

clean: archclean

# mrproper - Delete all generated files, including .config
#
mrproper: rm-dirs  := $(wildcard $(MRPROPER_DIRS))
mrproper: rm-files := $(wildcard $(MRPROPER_FILES))
mrproper-dirs      := $(addprefix _mrproper_,Documentation/DocBook scripts)

PHONY += $(mrproper-dirs) mrproper archmrproper
$(mrproper-dirs):
	$(Q)$(MAKE) $(clean)=$(patsubst _mrproper_%,%,$@)

mrproper: clean archmrproper $(mrproper-dirs)
	$(call cmd,rmdirs)
	$(call cmd,rmfiles)

# distclean
#
PHONY += distclean

distclean: mrproper
	@find $(srctree) $(RCS_FIND_IGNORE) \
		\( -name '*.orig' -o -name '*.rej' -o -name '*~' \
		-o -name '*.bak' -o -name '#*#' -o -name '.*.orig' \
		-o -name '.*.rej' \
		-o -name '*%' -o -name '.*.cmd' -o -name 'core' \) \
		-type f -print | xargs rm -f


# Packaging of the kernel to various formats
# ---------------------------------------------------------------------------
# rpm target kept for backward compatibility
package-dir	:= $(srctree)/scripts/package

%src-pkg: FORCE
	$(Q)$(MAKE) $(build)=$(package-dir) $@
%pkg: include/config/kernel.release FORCE
	$(Q)$(MAKE) $(build)=$(package-dir) $@
rpm: include/config/kernel.release FORCE
	$(Q)$(MAKE) $(build)=$(package-dir) $@


# Brief documentation of the typical targets used
# ---------------------------------------------------------------------------

boards := $(wildcard $(srctree)/arch/$(SRCARCH)/configs/*_defconfig)
boards := $(notdir $(boards))
board-dirs := $(dir $(wildcard $(srctree)/arch/$(SRCARCH)/configs/*/*_defconfig))
board-dirs := $(sort $(notdir $(board-dirs:/=)))

help:
	@echo  'Cleaning targets:'
	@echo  '  clean		  - Remove most generated files but keep the config and'
	@echo  '                    enough build support to build external modules'
	@echo  '  mrproper	  - Remove all generated files + config + various backup files'
	@echo  '  distclean	  - mrproper + remove editor backup and patch files'
	@echo  ''
	@echo  'Configuration targets:'
	@$(MAKE) -f $(srctree)/scripts/kconfig/Makefile help
	@echo  ''
	@echo  'Other generic targets:'
	@echo  '  all		  - Build all targets marked with [*]'
	@echo  '* vmlinux	  - Build the bare kernel'
	@echo  '* modules	  - Build all modules'
	@echo  '  modules_install - Install all modules to INSTALL_MOD_PATH (default: /)'
	@echo  '  firmware_install- Install all firmware to INSTALL_FW_PATH'
	@echo  '                    (default: $$(INSTALL_MOD_PATH)/lib/firmware)'
	@echo  '  dir/            - Build all files in dir and below'
	@echo  '  dir/file.[oisS] - Build specified target only'
	@echo  '  dir/file.lst    - Build specified mixed source/assembly target only'
	@echo  '                    (requires a recent binutils and recent build (System.map))'
	@echo  '  dir/file.ko     - Build module including final link'
	@echo  '  modules_prepare - Set up for building external modules'
	@echo  '  tags/TAGS	  - Generate tags file for editors'
	@echo  '  cscope	  - Generate cscope index'
	@echo  '  gtags           - Generate GNU GLOBAL index'
	@echo  '  kernelrelease	  - Output the release version string'
	@echo  '  kernelversion	  - Output the version stored in Makefile'
	@echo  '  headers_install - Install sanitised kernel headers to INSTALL_HDR_PATH'; \
	 echo  '                    (default: $(INSTALL_HDR_PATH))'; \
	 echo  ''
	@echo  'Static analysers'
	@echo  '  checkstack      - Generate a list of stack hogs'
	@echo  '  namespacecheck  - Name space analysis on compiled kernel'
	@echo  '  versioncheck    - Sanity check on version.h usage'
	@echo  '  includecheck    - Check for duplicate included header files'
	@echo  '  export_report   - List the usages of all exported symbols'
	@echo  '  headers_check   - Sanity check on exported headers'
	@echo  '  headerdep       - Detect inclusion cycles in headers'
	@$(MAKE) -f $(srctree)/scripts/Makefile.help checker-help
	@echo  ''
	@echo  'Kernel packaging:'
	@$(MAKE) $(build)=$(package-dir) help
	@echo  ''
	@echo  'Documentation targets:'
	@$(MAKE) -f $(srctree)/Documentation/DocBook/Makefile dochelp
	@echo  ''
	@echo  'Architecture specific targets ($(SRCARCH)):'
	@$(if $(archhelp),$(archhelp),\
		echo '  No architecture specific help defined for $(SRCARCH)')
	@echo  ''
	@$(if $(boards), \
		$(foreach b, $(boards), \
		printf "  %-24s - Build for %s\\n" $(b) $(subst _defconfig,,$(b));) \
		echo '')
	@$(if $(board-dirs), \
		$(foreach b, $(board-dirs), \
		printf "  %-16s - Show %s-specific targets\\n" help-$(b) $(b);) \
		printf "  %-16s - Show all of the above\\n" help-boards; \
		echo '')

	@echo  '  make V=0|1 [targets] 0 => quiet build (default), 1 => verbose build'
	@echo  '  make V=2   [targets] 2 => give reason for rebuild of target'
	@echo  '  make O=dir [targets] Locate all output files in "dir", including .config'
	@echo  '  make C=1   [targets] Check all c source with $$CHECK (sparse by default)'
	@echo  '  make C=2   [targets] Force check of all c source with $$CHECK'
	@echo  '  make RECORDMCOUNT_WARN=1 [targets] Warn about ignored mcount sections'
	@echo  '  make W=n   [targets] Enable extra gcc checks, n=1,2,3 where'
	@echo  '		1: warnings which may be relevant and do not occur too often'
	@echo  '		2: warnings which occur quite often but may still be relevant'
	@echo  '		3: more obscure warnings, can most likely be ignored'
	@echo  '		Multiple levels can be combined with W=12 or W=123'
	@echo  ''
	@echo  'Execute "make" or "make all" to build all targets marked with [*] '
	@echo  'For further info see the ./README file'


help-board-dirs := $(addprefix help-,$(board-dirs))

help-boards: $(help-board-dirs)

boards-per-dir = $(notdir $(wildcard $(srctree)/arch/$(SRCARCH)/configs/$*/*_defconfig))

$(help-board-dirs): help-%:
	@echo  'Architecture specific targets ($(SRCARCH) $*):'
	@$(if $(boards-per-dir), \
		$(foreach b, $(boards-per-dir), \
		printf "  %-24s - Build for %s\\n" $*/$(b) $(subst _defconfig,,$(b));) \
		echo '')


# Documentation targets
# ---------------------------------------------------------------------------
%docs: scripts_basic FORCE
	$(Q)$(MAKE) $(build)=scripts build_docproc
	$(Q)$(MAKE) $(build)=Documentation/DocBook $@

else # KBUILD_EXTMOD

###
# External module support.
# When building external modules the kernel used as basis is considered
# read-only, and no consistency checks are made and the make
# system is not used on the basis kernel. If updates are required
# in the basis kernel ordinary make commands (without M=...) must
# be used.
#
# The following are the only valid targets when building external
# modules.
# make M=dir clean     Delete all automatically generated files
# make M=dir modules   Make all modules in specified dir
# make M=dir	       Same as 'make M=dir modules'
# make M=dir modules_install
#                      Install the modules built in the module directory
#                      Assumes install directory is already created

# We are always building modules
KBUILD_MODULES := 1
PHONY += crmodverdir
crmodverdir:
	$(cmd_crmodverdir)

PHONY += $(objtree)/Module.symvers
$(objtree)/Module.symvers:
	@test -e $(objtree)/Module.symvers || ( \
	echo; \
	echo "  WARNING: Symbol version dump $(objtree)/Module.symvers"; \
	echo "           is missing; modules will have no dependencies and modversions."; \
	echo )

module-dirs := $(addprefix _module_,$(KBUILD_EXTMOD))
PHONY += $(module-dirs) modules
$(module-dirs): crmodverdir $(objtree)/Module.symvers
	$(Q)$(MAKE) $(build)=$(patsubst _module_%,%,$@)

modules: $(module-dirs)
	@$(kecho) '  Building modules, stage 2.';
	$(Q)$(MAKE) -f $(srctree)/scripts/Makefile.modpost

PHONY += modules_install
modules_install: _emodinst_ _emodinst_post

install-dir := $(if $(INSTALL_MOD_DIR),$(INSTALL_MOD_DIR),extra)
PHONY += _emodinst_
_emodinst_:
	$(Q)mkdir -p $(MODLIB)/$(install-dir)
	$(Q)$(MAKE) -f $(srctree)/scripts/Makefile.modinst

PHONY += _emodinst_post
_emodinst_post: _emodinst_
	$(call cmd,depmod)

clean-dirs := $(addprefix _clean_,$(KBUILD_EXTMOD))

PHONY += $(clean-dirs) clean
$(clean-dirs):
	$(Q)$(MAKE) $(clean)=$(patsubst _clean_%,%,$@)

clean:	rm-dirs := $(MODVERDIR)
clean: rm-files := $(KBUILD_EXTMOD)/Module.symvers

help:
	@echo  '  Building external modules.'
	@echo  '  Syntax: make -C path/to/kernel/src M=$$PWD target'
	@echo  ''
	@echo  '  modules         - default target, build the module(s)'
	@echo  '  modules_install - install the module'
	@echo  '  clean           - remove generated files in module directory only'
	@echo  ''

# Dummies...
PHONY += prepare scripts
prepare: ;
scripts: ;
endif # KBUILD_EXTMOD

clean: $(clean-dirs)
	$(call cmd,rmdirs)
	$(call cmd,rmfiles)
	@find $(if $(KBUILD_EXTMOD), $(KBUILD_EXTMOD), .) $(RCS_FIND_IGNORE) \
		\( -name '*.[oas]' -o -name '*.ko' -o -name '.*.cmd' \
		-o -name '.*.d' -o -name '.*.tmp' -o -name '*.mod.c' \
		-o -name '*.symtypes' -o -name 'modules.order' \
		-o -name modules.builtin -o -name '.tmp_*.o.*' \
		-o -name '*.gcno' \) -type f -print | xargs rm -f

# Generate tags for editors
# ---------------------------------------------------------------------------
quiet_cmd_tags = GEN     $@
      cmd_tags = $(CONFIG_SHELL) $(srctree)/scripts/tags.sh $@

tags TAGS cscope gtags: FORCE
	$(call cmd,tags)

# Scripts to check various things for consistency
# ---------------------------------------------------------------------------

PHONY += includecheck versioncheck coccicheck namespacecheck export_report

includecheck:
	find $(srctree)/* $(RCS_FIND_IGNORE) \
		-name '*.[hcS]' -type f -print | sort \
		| xargs $(PERL) -w $(srctree)/scripts/checkincludes.pl

versioncheck:
	find $(srctree)/* $(RCS_FIND_IGNORE) \
		-name '*.[hcS]' -type f -print | sort \
		| xargs $(PERL) -w $(srctree)/scripts/checkversion.pl

coccicheck:
	$(Q)$(CONFIG_SHELL) $(srctree)/scripts/$@

namespacecheck:
	$(PERL) $(srctree)/scripts/namespace.pl

export_report:
	$(PERL) $(srctree)/scripts/export_report.pl

endif #ifeq ($(config-targets),1)
endif #ifeq ($(mixed-targets),1)

PHONY += checkstack kernelrelease kernelversion

# UML needs a little special treatment here.  It wants to use the host
# toolchain, so needs $(SUBARCH) passed to checkstack.pl.  Everyone
# else wants $(ARCH), including people doing cross-builds, which means
# that $(SUBARCH) doesn't work here.
ifeq ($(ARCH), um)
CHECKSTACK_ARCH := $(SUBARCH)
else
CHECKSTACK_ARCH := $(ARCH)
endif
checkstack:
	$(OBJDUMP) -d vmlinux $$(find . -name '*.ko') | \
	$(PERL) $(src)/scripts/checkstack.pl $(CHECKSTACK_ARCH)

kernelrelease:
	@echo "$(KERNELVERSION)$$($(CONFIG_SHELL) $(srctree)/scripts/setlocalversion $(srctree))"

kernelversion:
	@echo $(KERNELVERSION)

# Single targets
# ---------------------------------------------------------------------------
# Single targets are compatible with:
# - build with mixed source and output
# - build with separate output dir 'make O=...'
# - external modules
#
#  target-dir => where to store outputfile
#  build-dir  => directory in kernel source tree to use

ifeq ($(KBUILD_EXTMOD),)
        build-dir  = $(patsubst %/,%,$(dir $@))
        target-dir = $(dir $@)
else
        zap-slash=$(filter-out .,$(patsubst %/,%,$(dir $@)))
        build-dir  = $(KBUILD_EXTMOD)$(if $(zap-slash),/$(zap-slash))
        target-dir = $(if $(KBUILD_EXTMOD),$(dir $<),$(dir $@))
endif

%.s: %.c prepare scripts FORCE
	$(Q)$(MAKE) $(build)=$(build-dir) $(target-dir)$(notdir $@)
%.i: %.c prepare scripts FORCE
	$(Q)$(MAKE) $(build)=$(build-dir) $(target-dir)$(notdir $@)
%.o: %.c prepare scripts FORCE
	$(Q)$(MAKE) $(build)=$(build-dir) $(target-dir)$(notdir $@)
%.lst: %.c prepare scripts FORCE
	$(Q)$(MAKE) $(build)=$(build-dir) $(target-dir)$(notdir $@)
%.s: %.S prepare scripts FORCE
	$(Q)$(MAKE) $(build)=$(build-dir) $(target-dir)$(notdir $@)
%.o: %.S prepare scripts FORCE
	$(Q)$(MAKE) $(build)=$(build-dir) $(target-dir)$(notdir $@)
%.symtypes: %.c prepare scripts FORCE
	$(Q)$(MAKE) $(build)=$(build-dir) $(target-dir)$(notdir $@)

# Modules
/: prepare scripts FORCE
	$(cmd_crmodverdir)
	$(Q)$(MAKE) KBUILD_MODULES=$(if $(CONFIG_MODULES),1) \
	$(build)=$(build-dir)
%/: prepare scripts FORCE
	$(cmd_crmodverdir)
	$(Q)$(MAKE) KBUILD_MODULES=$(if $(CONFIG_MODULES),1) \
	$(build)=$(build-dir)
%.ko: prepare scripts FORCE
	$(cmd_crmodverdir)
	$(Q)$(MAKE) KBUILD_MODULES=$(if $(CONFIG_MODULES),1)   \
	$(build)=$(build-dir) $(@:.ko=.o)
	$(Q)$(MAKE) -f $(srctree)/scripts/Makefile.modpost

# FIXME Should go into a make.lib or something 
# ===========================================================================

quiet_cmd_rmdirs = $(if $(wildcard $(rm-dirs)),CLEAN   $(wildcard $(rm-dirs)))
      cmd_rmdirs = rm -rf $(rm-dirs)

quiet_cmd_rmfiles = $(if $(wildcard $(rm-files)),CLEAN   $(wildcard $(rm-files)))
      cmd_rmfiles = rm -f $(rm-files)

# Run depmod only if we have System.map and depmod is executable
quiet_cmd_depmod = DEPMOD  $(KERNELRELEASE)
      cmd_depmod = $(CONFIG_SHELL) $(srctree)/scripts/depmod.sh $(DEPMOD) \
                   $(KERNELRELEASE)

# Create temporary dir for module support files
# clean it up only when building all modules
cmd_crmodverdir = $(Q)mkdir -p $(MODVERDIR) \
                  $(if $(KBUILD_MODULES),; rm -f $(MODVERDIR)/*)

a_flags = -Wp,-MD,$(depfile) $(KBUILD_AFLAGS) $(AFLAGS_KERNEL) \
	  $(KBUILD_AFLAGS_KERNEL)                              \
	  $(NOSTDINC_FLAGS) $(LINUXINCLUDE) $(KBUILD_CPPFLAGS) \
	  $(modkern_aflags) $(EXTRA_AFLAGS) $(AFLAGS_$(basetarget).o)

quiet_cmd_as_o_S = AS      $@
cmd_as_o_S       = $(CC) $(a_flags) -c -o $@ $<

# read all saved command lines

targets := $(wildcard $(sort $(targets)))
cmd_files := $(wildcard .*.cmd $(foreach f,$(targets),$(dir $(f)).$(notdir $(f)).cmd))

ifneq ($(cmd_files),)
  $(cmd_files): ;	# Do not try to update included dependency files
  include $(cmd_files)
endif

# Shorthand for $(Q)$(MAKE) -f scripts/Makefile.clean obj=dir
# Usage:
# $(Q)$(MAKE) $(clean)=dir
clean := -f $(if $(KBUILD_SRC),$(srctree)/)scripts/Makefile.clean obj

endif	# skip-makefile

PHONY += FORCE
FORCE:

# Declare the contents of the .PHONY variable as phony.  We keep that
# information in a variable so we can use it in if_changed and friends.
.PHONY: $(PHONY)<|MERGE_RESOLUTION|>--- conflicted
+++ resolved
@@ -1,11 +1,6 @@
 VERSION = 3
-<<<<<<< HEAD
 PATCHLEVEL = 4
 SUBLEVEL = 0
-=======
-PATCHLEVEL = 0
-SUBLEVEL = 21
->>>>>>> 3f6240f3
 EXTRAVERSION =
 NAME = Saber-toothed Squirrel
 
