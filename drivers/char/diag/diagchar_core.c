/* Copyright (c) 2008-2012, Code Aurora Forum. All rights reserved.
 *
 * This program is free software; you can redistribute it and/or modify
 * it under the terms of the GNU General Public License version 2 and
 * only version 2 as published by the Free Software Foundation.
 *
 * This program is distributed in the hope that it will be useful,
 * but WITHOUT ANY WARRANTY; without even the implied warranty of
 * MERCHANTABILITY or FITNESS FOR A PARTICULAR PURPOSE.  See the
 * GNU General Public License for more details.
 */

#include <linux/slab.h>
#include <linux/init.h>
#include <linux/module.h>
#include <linux/cdev.h>
#include <linux/fs.h>
#include <linux/device.h>
#include <linux/uaccess.h>
#include <linux/diagchar.h>
#include <linux/sched.h>
#ifdef CONFIG_DIAG_OVER_USB
#include <mach/usbdiag.h>
#endif
#include <asm/current.h>
#include "diagchar_hdlc.h"
#include "diagmem.h"
#include "diagchar.h"
#include "diagfwd.h"
#include "diagfwd_cntl.h"
#include "diag_dci.h"
#ifdef CONFIG_DIAG_SDIO_PIPE
#include "diagfwd_sdio.h"
#endif
#ifdef CONFIG_DIAG_BRIDGE_CODE
#include "diagfwd_hsic.h"
#include "diagfwd_smux.h"
#endif
#include <linux/timer.h>

MODULE_DESCRIPTION("Diag Char Driver");
MODULE_LICENSE("GPL v2");
MODULE_VERSION("1.0");

#define INIT	1
#define EXIT	-1
struct diagchar_dev *driver;
struct diagchar_priv {
	int pid;
};
/* The following variables can be specified by module options */
 /* for copy buffer */
static unsigned int itemsize = 4096; /*Size of item in the mempool */
static unsigned int poolsize = 10; /*Number of items in the mempool */
/* for hdlc buffer */
static unsigned int itemsize_hdlc = 8192; /*Size of item in the mempool */
static unsigned int poolsize_hdlc = 8;  /*Number of items in the mempool */
/* for write structure buffer */
static unsigned int itemsize_write_struct = 20; /*Size of item in the mempool */
static unsigned int poolsize_write_struct = 8; /* Num of items in the mempool */
/* This is the max number of user-space clients supported at initialization*/
static unsigned int max_clients = 15;
static unsigned int threshold_client_limit = 30;
/* This is the maximum number of pkt registrations supported at initialization*/
unsigned int diag_max_reg = 600;
unsigned int diag_threshold_reg = 750;

/* Timer variables */
static struct timer_list drain_timer;
static int timer_in_progress;
void *buf_hdlc;
module_param(itemsize, uint, 0);
module_param(poolsize, uint, 0);
module_param(max_clients, uint, 0);

/* delayed_rsp_id 0 represents no delay in the response. Any other number
    means that the diag packet has a delayed response. */
static uint16_t delayed_rsp_id = 1;
#define DIAGPKT_MAX_DELAYED_RSP 0xFFFF
/* This macro gets the next delayed respose id. Once it reaches
 DIAGPKT_MAX_DELAYED_RSP, it stays at DIAGPKT_MAX_DELAYED_RSP */

#define DIAGPKT_NEXT_DELAYED_RSP_ID(x) 				\
((x < DIAGPKT_MAX_DELAYED_RSP) ? x++ : DIAGPKT_MAX_DELAYED_RSP)

#define COPY_USER_SPACE_OR_EXIT(buf, data, length)		\
do {								\
	if ((count < ret+length) || (copy_to_user(buf,		\
			(void *)&data, length))) {		\
		ret = -EFAULT;					\
		goto exit;					\
	}							\
	ret += length;						\
} while (0)

static void drain_timer_func(unsigned long data)
{
	queue_work(driver->diag_wq , &(driver->diag_drain_work));
}

void diag_drain_work_fn(struct work_struct *work)
{
	int err = 0;
	timer_in_progress = 0;

	mutex_lock(&driver->diagchar_mutex);
	if (buf_hdlc) {
		err = diag_device_write(buf_hdlc, APPS_DATA, NULL);
		if (err) {
			/*Free the buffer right away if write failed */
			diagmem_free(driver, buf_hdlc, POOL_TYPE_HDLC);
			diagmem_free(driver, (unsigned char *)driver->
				 write_ptr_svc, POOL_TYPE_WRITE_STRUCT);
		}
		buf_hdlc = NULL;
#ifdef DIAG_DEBUG
		pr_debug("diag: Number of bytes written "
				 "from timer is %d ", driver->used);
#endif
		driver->used = 0;
	}
	mutex_unlock(&driver->diagchar_mutex);
}

void diag_read_smd_work_fn(struct work_struct *work)
{
	__diag_smd_send_req();
}

void diag_read_smd_qdsp_work_fn(struct work_struct *work)
{
	__diag_smd_qdsp_send_req();
}

void diag_read_smd_wcnss_work_fn(struct work_struct *work)
{
	__diag_smd_wcnss_send_req();
}

void diag_add_client(int i, struct file *file)
{
	struct diagchar_priv *diagpriv_data;

	driver->client_map[i].pid = current->tgid;
	diagpriv_data = kmalloc(sizeof(struct diagchar_priv),
							GFP_KERNEL);
	if (diagpriv_data)
		diagpriv_data->pid = current->tgid;
	file->private_data = diagpriv_data;
	strlcpy(driver->client_map[i].name, current->comm, 20);
	driver->client_map[i].name[19] = '\0';
}

static int diagchar_open(struct inode *inode, struct file *file)
{
	int i = 0;
	void *temp;

	if (driver) {
		mutex_lock(&driver->diagchar_mutex);

		for (i = 0; i < driver->num_clients; i++)
			if (driver->client_map[i].pid == 0)
				break;

		if (i < driver->num_clients) {
			diag_add_client(i, file);
		} else {
			if (i < threshold_client_limit) {
				driver->num_clients++;
				temp = krealloc(driver->client_map
					, (driver->num_clients) * sizeof(struct
						 diag_client_map), GFP_KERNEL);
				if (!temp)
					goto fail;
				else
					driver->client_map = temp;
				temp = krealloc(driver->data_ready
					, (driver->num_clients) * sizeof(int),
							GFP_KERNEL);
				if (!temp)
					goto fail;
				else
					driver->data_ready = temp;
				diag_add_client(i, file);
			} else {
				mutex_unlock(&driver->diagchar_mutex);
				pr_alert("Max client limit for DIAG reached\n");
				pr_info("Cannot open handle %s"
					   " %d", current->comm, current->tgid);
				for (i = 0; i < driver->num_clients; i++)
					pr_debug("%d) %s PID=%d", i, driver->
						client_map[i].name,
						driver->client_map[i].pid);
				return -ENOMEM;
			}
		}
		driver->data_ready[i] = 0x0;
		driver->data_ready[i] |= MSG_MASKS_TYPE;
		driver->data_ready[i] |= EVENT_MASKS_TYPE;
		driver->data_ready[i] |= LOG_MASKS_TYPE;

		if (driver->ref_count == 0)
			diagmem_init(driver);
		driver->ref_count++;
		mutex_unlock(&driver->diagchar_mutex);
		return 0;
	}
	return -ENOMEM;

fail:
	mutex_unlock(&driver->diagchar_mutex);
	driver->num_clients--;
	pr_alert("diag: Insufficient memory for new client");
	return -ENOMEM;
}

static int diagchar_close(struct inode *inode, struct file *file)
{
	int i = 0;
	struct diagchar_priv *diagpriv_data = file->private_data;

	if (!(file->private_data)) {
		pr_alert("diag: Invalid file pointer");
		return -ENOMEM;
	}

	/* clean up any DCI registrations for this client
	* This will specially help in case of ungraceful exit of any DCI client
	* This call will remove any pending registrations of such client
	*/
	diagchar_ioctl(NULL, DIAG_IOCTL_DCI_DEINIT, 0);
#ifdef CONFIG_DIAG_OVER_USB
	/* If the SD logging process exits, change logging to USB mode */
	if (driver->logging_process_id == current->tgid) {
		driver->logging_mode = USB_MODE;
		diagfwd_connect();
#ifdef CONFIG_DIAG_BRIDGE_CODE
		diagfwd_cancel_hsic();
		diagfwd_connect_bridge(0);
#endif
	}
#endif /* DIAG over USB */
	/* Delete the pkt response table entry for the exiting process */
	for (i = 0; i < diag_max_reg; i++)
			if (driver->table[i].process_id == current->tgid)
					driver->table[i].process_id = 0;

	if (driver) {
		mutex_lock(&driver->diagchar_mutex);
		driver->ref_count--;
		/* On Client exit, try to destroy all 3 pools */
		diagmem_exit(driver, POOL_TYPE_COPY);
		diagmem_exit(driver, POOL_TYPE_HDLC);
		diagmem_exit(driver, POOL_TYPE_WRITE_STRUCT);
		for (i = 0; i < driver->num_clients; i++) {
			if (NULL != diagpriv_data && diagpriv_data->pid ==
				 driver->client_map[i].pid) {
				driver->client_map[i].pid = 0;
				kfree(diagpriv_data);
				diagpriv_data = NULL;
				break;
			}
		}
		mutex_unlock(&driver->diagchar_mutex);
		return 0;
	}
	return -ENOMEM;
}

int diag_find_polling_reg(int i)
{
	uint16_t subsys_id, cmd_code_lo, cmd_code_hi;

	subsys_id = driver->table[i].subsys_id;
	cmd_code_lo = driver->table[i].cmd_code_lo;
	cmd_code_hi = driver->table[i].cmd_code_hi;
	if (driver->table[i].cmd_code == 0x0C)
		return 1;
	else if (driver->table[i].cmd_code == 0xFF) {
		if (subsys_id == 0x04 && cmd_code_hi == 0x0E &&
			 cmd_code_lo == 0x0E)
			return 1;
		else if (subsys_id == 0x08 && cmd_code_hi == 0x02 &&
			 cmd_code_lo == 0x02)
			return 1;
		else if (subsys_id == 0x32 && cmd_code_hi == 0x03  &&
			 cmd_code_lo == 0x03)
			return 1;
	}
	return 0;
}

void diag_clear_reg(int proc_num)
{
	int i;

	mutex_lock(&driver->diagchar_mutex);
	/* reset polling flag */
	driver->polling_reg_flag = 0;
	for (i = 0; i < diag_max_reg; i++) {
		if (driver->table[i].client_id == proc_num) {
			driver->table[i].process_id = 0;
		}
	}
	/* re-scan the registration table */
	for (i = 0; i < diag_max_reg; i++) {
		if (diag_find_polling_reg(i) == 1) {
			driver->polling_reg_flag = 1;
			break;
		}
	}
	mutex_unlock(&driver->diagchar_mutex);
}

void diag_add_reg(int j, struct bindpkt_params *params,
					  int *success, int *count_entries)
{
	*success = 1;
	driver->table[j].cmd_code = params->cmd_code;
	driver->table[j].subsys_id = params->subsys_id;
	driver->table[j].cmd_code_lo = params->cmd_code_lo;
	driver->table[j].cmd_code_hi = params->cmd_code_hi;

	/* check if incoming reg is polling & polling is yet not registered */
	if (driver->polling_reg_flag == 0)
		if (diag_find_polling_reg(j) == 1)
			driver->polling_reg_flag = 1;
	if (params->proc_id == APPS_PROC) {
		driver->table[j].process_id = current->tgid;
		driver->table[j].client_id = APPS_PROC;
	} else {
		driver->table[j].process_id = NON_APPS_PROC;
		driver->table[j].client_id = params->client_id;
	}
	(*count_entries)++;
}

long diagchar_ioctl(struct file *filp,
			   unsigned int iocmd, unsigned long ioarg)
{
	int i, j, count_entries = 0, temp;
	int success = -1;
	void *temp_buf;
	uint16_t support_list = 0;

	if (iocmd == DIAG_IOCTL_COMMAND_REG) {
		struct bindpkt_params_per_process *pkt_params =
			 (struct bindpkt_params_per_process *) ioarg;
		mutex_lock(&driver->diagchar_mutex);
		for (i = 0; i < diag_max_reg; i++) {
			if (driver->table[i].process_id == 0) {
				diag_add_reg(i, pkt_params->params,
						&success, &count_entries);
				if (pkt_params->count > count_entries) {
					pkt_params->params++;
				} else {
					mutex_unlock(&driver->diagchar_mutex);
					return success;
				}
			}
		}
		if (i < diag_threshold_reg) {
			/* Increase table size by amount required */
			diag_max_reg += pkt_params->count -
							 count_entries;
			/* Make sure size doesnt go beyond threshold */
			if (diag_max_reg > diag_threshold_reg) {
				diag_max_reg = diag_threshold_reg;
				pr_info("diag: best case memory allocation\n");
			}
			temp_buf = krealloc(driver->table,
					 diag_max_reg*sizeof(struct
					 diag_master_table), GFP_KERNEL);
			if (!temp_buf) {
				diag_max_reg -= pkt_params->count -
							 count_entries;
				pr_alert("diag: Insufficient memory for reg.");
				mutex_unlock(&driver->diagchar_mutex);
				return 0;
			} else {
				driver->table = temp_buf;
			}
			for (j = i; j < diag_max_reg; j++) {
				diag_add_reg(j, pkt_params->params,
						&success, &count_entries);
				if (pkt_params->count > count_entries) {
					pkt_params->params++;
				} else {
					mutex_unlock(&driver->diagchar_mutex);
					return success;
				}
			}
			mutex_unlock(&driver->diagchar_mutex);
		} else {
			mutex_unlock(&driver->diagchar_mutex);
			pr_err("Max size reached, Pkt Registration failed for"
						" Process %d", current->tgid);
		}
		success = 0;
	} else if (iocmd == DIAG_IOCTL_GET_DELAYED_RSP_ID) {
		struct diagpkt_delay_params *delay_params =
					(struct diagpkt_delay_params *) ioarg;

		if ((delay_params->rsp_ptr) &&
		 (delay_params->size == sizeof(delayed_rsp_id)) &&
				 (delay_params->num_bytes_ptr)) {
			*((uint16_t *)delay_params->rsp_ptr) =
				DIAGPKT_NEXT_DELAYED_RSP_ID(delayed_rsp_id);
			*(delay_params->num_bytes_ptr) = sizeof(delayed_rsp_id);
			success = 0;
		}
	} else if (iocmd == DIAG_IOCTL_DCI_REG) {
		if (driver->dci_state == DIAG_DCI_NO_REG)
			return DIAG_DCI_NO_REG;
		/* use the 'list' later on to notify user space */
		if (driver->num_dci_client >= MAX_DCI_CLIENT)
			return DIAG_DCI_NO_REG;
		mutex_lock(&driver->dci_mutex);
		driver->num_dci_client++;
		pr_debug("diag: id = %d\n", driver->dci_client_id);
		driver->dci_client_id++;
		mutex_unlock(&driver->dci_mutex);
		return driver->dci_client_id;
	} else if (iocmd == DIAG_IOCTL_DCI_DEINIT) {
		success = -1;
		/* Delete this process from DCI table */
		mutex_lock(&driver->dci_mutex);
		for (i = 0; i < dci_max_reg; i++) {
			if (driver->dci_tbl[i].pid == current->tgid) {
				pr_debug("diag: delete %d\n", current->tgid);
				driver->dci_tbl[i].pid = 0;
				success = i;
			}
		}
		/* if any registrations were deleted successfully OR a valid
		   client_id was sent in DEINIT call , then its DCI client */
		if (success >= 0 || ioarg)
			driver->num_dci_client--;
		driver->num_dci_client--;
		mutex_unlock(&driver->dci_mutex);
		for (i = 0; i < dci_max_reg; i++)
			if (driver->dci_tbl[i].pid != 0)
				pr_debug("diag: PID = %d, UID = %d, tag = %d\n",
	driver->dci_tbl[i].pid, driver->dci_tbl[i].uid, driver->dci_tbl[i].tag);
		pr_debug("diag: complete deleting registrations\n");
		return success;
	} else if (iocmd == DIAG_IOCTL_DCI_SUPPORT) {
		if (driver->ch_dci)
			support_list = support_list | DIAG_CON_MPSS;
		*(uint16_t *)ioarg = support_list;
		return DIAG_DCI_NO_ERROR;
	} else if (iocmd == DIAG_IOCTL_LSM_DEINIT) {
		for (i = 0; i < driver->num_clients; i++)
			if (driver->client_map[i].pid == current->tgid)
				break;
		if (i == -1)
			return -EINVAL;
		driver->data_ready[i] |= DEINIT_TYPE;
		wake_up_interruptible(&driver->wait_q);
		success = 1;
	} else if (iocmd == DIAG_IOCTL_SWITCH_LOGGING) {
		mutex_lock(&driver->diagchar_mutex);
		temp = driver->logging_mode;
		driver->logging_mode = (int)ioarg;
		if (driver->logging_mode == MEMORY_DEVICE_MODE)
			driver->mask_check = 1;
		if (driver->logging_mode == UART_MODE) {
			driver->mask_check = 0;
			driver->logging_mode = MEMORY_DEVICE_MODE;
		}
		driver->logging_process_id = current->tgid;
		mutex_unlock(&driver->diagchar_mutex);
		if (temp == MEMORY_DEVICE_MODE && driver->logging_mode
							== NO_LOGGING_MODE) {
			driver->in_busy_1 = 1;
			driver->in_busy_2 = 1;
			driver->in_busy_qdsp_1 = 1;
			driver->in_busy_qdsp_2 = 1;
			driver->in_busy_wcnss_1 = 1;
			driver->in_busy_wcnss_2 = 1;
#ifdef CONFIG_DIAG_SDIO_PIPE
			driver->in_busy_sdio = 1;
#endif
#ifdef CONFIG_DIAG_BRIDGE_CODE
			diagfwd_disconnect_bridge(0);
#endif
		} else if (temp == NO_LOGGING_MODE && driver->logging_mode
							== MEMORY_DEVICE_MODE) {
			driver->in_busy_1 = 0;
			driver->in_busy_2 = 0;
			driver->in_busy_qdsp_1 = 0;
			driver->in_busy_qdsp_2 = 0;
			driver->in_busy_wcnss_1 = 0;
			driver->in_busy_wcnss_2 = 0;
			/* Poll SMD channels to check for data*/
			if (driver->ch)
				queue_work(driver->diag_wq,
					&(driver->diag_read_smd_work));
			if (driver->chqdsp)
				queue_work(driver->diag_wq,
					&(driver->diag_read_smd_qdsp_work));
			if (driver->ch_wcnss)
				queue_work(driver->diag_wq,
					&(driver->diag_read_smd_wcnss_work));
#ifdef CONFIG_DIAG_SDIO_PIPE
			driver->in_busy_sdio = 0;
			/* Poll SDIO channel to check for data */
			if (driver->sdio_ch)
				queue_work(driver->diag_sdio_wq,
					&(driver->diag_read_sdio_work));
#endif
#ifdef CONFIG_DIAG_BRIDGE_CODE
			diagfwd_connect_bridge(0);
#endif
		}
#ifdef CONFIG_DIAG_OVER_USB
		else if (temp == USB_MODE && driver->logging_mode
							 == NO_LOGGING_MODE) {
			diagfwd_disconnect();
#ifdef CONFIG_DIAG_BRIDGE_CODE
			diagfwd_disconnect_bridge(0);
#endif
		} else if (temp == NO_LOGGING_MODE && driver->logging_mode
								== USB_MODE) {
			diagfwd_connect();
#ifdef CONFIG_DIAG_BRIDGE_CODE
			diagfwd_connect_bridge(0);
#endif
		} else if (temp == USB_MODE && driver->logging_mode
							== MEMORY_DEVICE_MODE) {
			diagfwd_disconnect();
			driver->in_busy_1 = 0;
			driver->in_busy_2 = 0;
			driver->in_busy_qdsp_1 = 0;
			driver->in_busy_qdsp_2 = 0;
			driver->in_busy_wcnss_1 = 0;
			driver->in_busy_wcnss_2 = 0;
			/* Poll SMD channels to check for data*/
			if (driver->ch)
				queue_work(driver->diag_wq,
					 &(driver->diag_read_smd_work));
			if (driver->chqdsp)
				queue_work(driver->diag_wq,
					&(driver->diag_read_smd_qdsp_work));
			if (driver->ch_wcnss)
				queue_work(driver->diag_wq,
					&(driver->diag_read_smd_wcnss_work));
#ifdef CONFIG_DIAG_SDIO_PIPE
			driver->in_busy_sdio = 0;
			/* Poll SDIO channel to check for data */
			if (driver->sdio_ch)
				queue_work(driver->diag_sdio_wq,
					&(driver->diag_read_sdio_work));
#endif
#ifdef CONFIG_DIAG_BRIDGE_CODE
			diagfwd_cancel_hsic();
			diagfwd_connect_bridge(0);
#endif
		} else if (temp == MEMORY_DEVICE_MODE &&
				 driver->logging_mode == USB_MODE) {
			diagfwd_connect();
#ifdef CONFIG_DIAG_BRIDGE_CODE
			diagfwd_cancel_hsic();
			diagfwd_connect_bridge(0);
#endif
		}
#endif /* DIAG over USB */
		success = 1;
	}

	return success;
}

static int diagchar_read(struct file *file, char __user *buf, size_t count,
			  loff_t *ppos)
{
	int index = -1, i = 0, ret = 0;
	int num_data = 0, data_type;
	for (i = 0; i < driver->num_clients; i++)
		if (driver->client_map[i].pid == current->tgid)
			index = i;

	if (index == -1) {
		pr_err("diag: Client PID not found in table");
		return -EINVAL;
	}

	wait_event_interruptible(driver->wait_q,
				  driver->data_ready[index]);
	mutex_lock(&driver->diagchar_mutex);

	if ((driver->data_ready[index] & USER_SPACE_LOG_TYPE) && (driver->
					logging_mode == MEMORY_DEVICE_MODE)) {
		pr_debug("diag: process woken up\n");
		/*Copy the type of data being passed*/
		data_type = driver->data_ready[index] & USER_SPACE_LOG_TYPE;
		COPY_USER_SPACE_OR_EXIT(buf, data_type, 4);
		/* place holder for number of data field */
		ret += 4;

		for (i = 0; i < driver->poolsize_write_struct; i++) {
			if (driver->buf_tbl[i].length > 0) {
#ifdef DIAG_DEBUG
				pr_debug("diag: WRITING the buf address "
				       "and length is %x , %d\n", (unsigned int)
					(driver->buf_tbl[i].buf),
					driver->buf_tbl[i].length);
#endif
				num_data++;
				/* Copy the length of data being passed */
				if (copy_to_user(buf+ret, (void *)&(driver->
						buf_tbl[i].length), 4)) {
						num_data--;
						goto drop;
				}
				ret += 4;

				/* Copy the actual data being passed */
				if (copy_to_user(buf+ret, (void *)driver->
				buf_tbl[i].buf, driver->buf_tbl[i].length)) {
					ret -= 4;
					num_data--;
					goto drop;
				}
				ret += driver->buf_tbl[i].length;
drop:
#ifdef DIAG_DEBUG
				pr_debug("diag: DEQUEUE buf address and"
				       " length is %x,%d\n", (unsigned int)
				       (driver->buf_tbl[i].buf), driver->
				       buf_tbl[i].length);
#endif
				diagmem_free(driver, (unsigned char *)
				(driver->buf_tbl[i].buf), POOL_TYPE_HDLC);
				driver->buf_tbl[i].length = 0;
				driver->buf_tbl[i].buf = 0;
			}
		}

		/* copy modem data */
		if (driver->in_busy_1 == 1) {
			num_data++;
			/*Copy the length of data being passed*/
			COPY_USER_SPACE_OR_EXIT(buf+ret,
					 (driver->write_ptr_1->length), 4);
			/*Copy the actual data being passed*/
			COPY_USER_SPACE_OR_EXIT(buf+ret,
					*(driver->buf_in_1),
					 driver->write_ptr_1->length);
			driver->in_busy_1 = 0;
		}
		if (driver->in_busy_2 == 1) {
			num_data++;
			/*Copy the length of data being passed*/
			COPY_USER_SPACE_OR_EXIT(buf+ret,
					 (driver->write_ptr_2->length), 4);
			/*Copy the actual data being passed*/
			COPY_USER_SPACE_OR_EXIT(buf+ret,
					 *(driver->buf_in_2),
					 driver->write_ptr_2->length);
			driver->in_busy_2 = 0;
		}
		/* copy lpass data */
		if (driver->in_busy_qdsp_1 == 1) {
			num_data++;
			/*Copy the length of data being passed*/
			COPY_USER_SPACE_OR_EXIT(buf+ret,
				 (driver->write_ptr_qdsp_1->length), 4);
			/*Copy the actual data being passed*/
			COPY_USER_SPACE_OR_EXIT(buf+ret, *(driver->
							buf_in_qdsp_1),
					 driver->write_ptr_qdsp_1->length);
			driver->in_busy_qdsp_1 = 0;
		}
		if (driver->in_busy_qdsp_2 == 1) {
			num_data++;
			/*Copy the length of data being passed*/
			COPY_USER_SPACE_OR_EXIT(buf+ret,
				 (driver->write_ptr_qdsp_2->length), 4);
			/*Copy the actual data being passed*/
			COPY_USER_SPACE_OR_EXIT(buf+ret, *(driver->
				buf_in_qdsp_2), driver->
					write_ptr_qdsp_2->length);
			driver->in_busy_qdsp_2 = 0;
		}
		/* copy wncss data */
		if (driver->in_busy_wcnss_1 == 1) {
			num_data++;
			/*Copy the length of data being passed*/
			COPY_USER_SPACE_OR_EXIT(buf+ret,
				 (driver->write_ptr_wcnss_1->length), 4);
			/*Copy the actual data being passed*/
			COPY_USER_SPACE_OR_EXIT(buf+ret, *(driver->
							buf_in_wcnss_1),
					 driver->write_ptr_wcnss_1->length);
			driver->in_busy_wcnss_1 = 0;
		}
		if (driver->in_busy_wcnss_2 == 1) {
			num_data++;
			/*Copy the length of data being passed*/
			COPY_USER_SPACE_OR_EXIT(buf+ret,
				 (driver->write_ptr_wcnss_2->length), 4);
			/*Copy the actual data being passed*/
			COPY_USER_SPACE_OR_EXIT(buf+ret, *(driver->
							buf_in_wcnss_2),
					 driver->write_ptr_wcnss_2->length);
			driver->in_busy_wcnss_2 = 0;
		}
#ifdef CONFIG_DIAG_SDIO_PIPE
		/* copy 9K data over SDIO */
		if (driver->in_busy_sdio == 1) {
			num_data++;
			/*Copy the length of data being passed*/
			COPY_USER_SPACE_OR_EXIT(buf+ret,
				 (driver->write_ptr_mdm->length), 4);
			/*Copy the actual data being passed*/
			COPY_USER_SPACE_OR_EXIT(buf+ret,
					*(driver->buf_in_sdio),
					 driver->write_ptr_mdm->length);
			driver->in_busy_sdio = 0;
		}
#endif
#ifdef CONFIG_DIAG_BRIDGE_CODE
		pr_debug("diag: Copy data to user space %d\n",
			 driver->in_busy_hsic_write_on_device);
		if (driver->in_busy_hsic_write_on_device == 1) {
			num_data++;
			/*Copy the length of data being passed*/
			COPY_USER_SPACE_OR_EXIT(buf+ret,
				 (driver->write_ptr_mdm->length), 4);
			/*Copy the actual data being passed*/
			COPY_USER_SPACE_OR_EXIT(buf+ret,
					*(driver->buf_in_hsic),
					 driver->write_ptr_mdm->length);
			pr_debug("diag: data copied\n");
			/* call the write complete function */
			diagfwd_write_complete_hsic();
		}
#endif
		/* copy number of data fields */
		COPY_USER_SPACE_OR_EXIT(buf+4, num_data, 4);
		ret -= 4;
		driver->data_ready[index] ^= USER_SPACE_LOG_TYPE;
		if (driver->ch)
			queue_work(driver->diag_wq,
					 &(driver->diag_read_smd_work));
		if (driver->chqdsp)
			queue_work(driver->diag_wq,
					 &(driver->diag_read_smd_qdsp_work));
		if (driver->ch_wcnss)
			queue_work(driver->diag_wq,
					 &(driver->diag_read_smd_wcnss_work));
#ifdef CONFIG_DIAG_SDIO_PIPE
		if (driver->sdio_ch)
			queue_work(driver->diag_sdio_wq,
					   &(driver->diag_read_sdio_work));
#endif
		APPEND_DEBUG('n');
		goto exit;
	} else if (driver->data_ready[index] & USER_SPACE_LOG_TYPE) {
		/* In case, the thread wakes up and the logging mode is
		not memory device any more, the condition needs to be cleared */
		driver->data_ready[index] ^= USER_SPACE_LOG_TYPE;
	}

	if (driver->data_ready[index] & DEINIT_TYPE) {
		/*Copy the type of data being passed*/
		data_type = driver->data_ready[index] & DEINIT_TYPE;
		COPY_USER_SPACE_OR_EXIT(buf, data_type, 4);
		driver->data_ready[index] ^= DEINIT_TYPE;
		goto exit;
	}

	if (driver->data_ready[index] & MSG_MASKS_TYPE) {
		/*Copy the type of data being passed*/
		data_type = driver->data_ready[index] & MSG_MASKS_TYPE;
		COPY_USER_SPACE_OR_EXIT(buf, data_type, 4);
		COPY_USER_SPACE_OR_EXIT(buf+4, *(driver->msg_masks),
							 MSG_MASK_SIZE);
		driver->data_ready[index] ^= MSG_MASKS_TYPE;
		goto exit;
	}

	if (driver->data_ready[index] & EVENT_MASKS_TYPE) {
		/*Copy the type of data being passed*/
		data_type = driver->data_ready[index] & EVENT_MASKS_TYPE;
		COPY_USER_SPACE_OR_EXIT(buf, data_type, 4);
		COPY_USER_SPACE_OR_EXIT(buf+4, *(driver->event_masks),
							 EVENT_MASK_SIZE);
		driver->data_ready[index] ^= EVENT_MASKS_TYPE;
		goto exit;
	}

	if (driver->data_ready[index] & LOG_MASKS_TYPE) {
		/*Copy the type of data being passed*/
		data_type = driver->data_ready[index] & LOG_MASKS_TYPE;
		COPY_USER_SPACE_OR_EXIT(buf, data_type, 4);
		COPY_USER_SPACE_OR_EXIT(buf+4, *(driver->log_masks),
							 LOG_MASK_SIZE);
		driver->data_ready[index] ^= LOG_MASKS_TYPE;
		goto exit;
	}

	if (driver->data_ready[index] & PKT_TYPE) {
		/*Copy the type of data being passed*/
		data_type = driver->data_ready[index] & PKT_TYPE;
		COPY_USER_SPACE_OR_EXIT(buf, data_type, 4);
		COPY_USER_SPACE_OR_EXIT(buf+4, *(driver->pkt_buf),
							 driver->pkt_length);
		driver->data_ready[index] ^= PKT_TYPE;
		goto exit;
	}

	if (driver->data_ready[index] & DCI_DATA_TYPE) {
		/*Copy the type of data being passed*/
		data_type = driver->data_ready[index] & DCI_DATA_TYPE;
		COPY_USER_SPACE_OR_EXIT(buf, data_type, 4);
		COPY_USER_SPACE_OR_EXIT(buf+4,
			 driver->write_ptr_dci->length, 4);
		/* check delayed vs immediate response */
		if (*(uint8_t *)(driver->buf_in_dci+4) == DCI_CMD_CODE)
			COPY_USER_SPACE_OR_EXIT(buf+8,
		*(driver->buf_in_dci + 5), driver->write_ptr_dci->length);
		else
			COPY_USER_SPACE_OR_EXIT(buf+8,
		*(driver->buf_in_dci + 8), driver->write_ptr_dci->length);
		driver->in_busy_dci = 0;
		driver->data_ready[index] ^= DCI_DATA_TYPE;
		if (driver->ch_dci)
			queue_work(driver->diag_wq,
				 &(driver->diag_read_smd_dci_work));
		goto exit;
	}
exit:
	mutex_unlock(&driver->diagchar_mutex);
	return ret;
}

static int diagchar_write(struct file *file, const char __user *buf,
			      size_t count, loff_t *ppos)
{
	int err, ret = 0, pkt_type;
#ifdef DIAG_DEBUG
	int length = 0, i;
#endif
	struct diag_send_desc_type send = { NULL, NULL, DIAG_STATE_START, 0 };
	struct diag_hdlc_dest_type enc = { NULL, NULL, 0 };
	void *buf_copy = NULL;
	int payload_size;
#ifdef CONFIG_DIAG_OVER_USB
	if (((driver->logging_mode == USB_MODE) && (!driver->usb_connected)) ||
				(driver->logging_mode == NO_LOGGING_MODE)) {
		/*Drop the diag payload */
		return -EIO;
	}
#endif /* DIAG over USB */
	/* Get the packet type F3/log/event/Pkt response */
	err = copy_from_user((&pkt_type), buf, 4);
	/* First 4 bytes indicate the type of payload - ignore these */
	payload_size = count - 4;

	if (pkt_type == DCI_DATA_TYPE) {
		err = copy_from_user(driver->user_space_data, buf + 4,
							 payload_size);
		if (err) {
			pr_alert("diag: copy failed for DCI data\n");
			return DIAG_DCI_SEND_DATA_FAIL;
		}
		err = diag_process_dci_client(driver->user_space_data,
							payload_size);
		return err;
	}
	if (pkt_type == USER_SPACE_LOG_TYPE) {
		err = copy_from_user(driver->user_space_data, buf + 4,
							 payload_size);
		/* Check masks for On-Device logging */
		if (driver->mask_check) {
			if (!mask_request_validate(driver->user_space_data)) {
				pr_alert("diag: mask request Invalid\n");
				return -EFAULT;
			}
		}
		buf = buf + 4;
#ifdef DIAG_DEBUG
		pr_debug("diag: user space data %d\n", payload_size);
		for (i = 0; i < payload_size; i++)
			pr_debug("\t %x", *((driver->user_space_data)+i));
#endif
#ifdef CONFIG_DIAG_SDIO_PIPE
		/* send masks to 9k too */
		if (driver->sdio_ch) {
			wait_event_interruptible(driver->wait_q,
				 (sdio_write_avail(driver->sdio_ch) >=
					 payload_size));
			if (driver->sdio_ch && (payload_size > 0)) {
				sdio_write(driver->sdio_ch, (void *)
				   (driver->user_space_data), payload_size);
			}
		}
#endif
#ifdef CONFIG_DIAG_BRIDGE_CODE
		/* send masks to 9k too */
		if (driver->hsic_ch && (payload_size > 0)) {
			/* wait sending mask updates if HSIC ch not ready */
			if (driver->in_busy_hsic_write)
				wait_event_interruptible(driver->wait_q,
					(driver->in_busy_hsic_write != 1));
			driver->in_busy_hsic_write = 1;
			driver->in_busy_hsic_read_on_device = 0;
			err = diag_bridge_write(driver->user_space_data,
							 payload_size);
			if (err) {
				pr_err("diag: err sending mask to MDM: %d\n",
									 err);
				/*
				* If the error is recoverable, then clear
				* the write flag, so we will resubmit a
				* write on the next frame.  Otherwise, don't
				* resubmit a write on the next frame.
				*/
				if ((-ESHUTDOWN) != err)
					driver->in_busy_hsic_write = 0;
			}
		}
#endif
		/* send masks to 8k now */
		diag_process_hdlc((void *)(driver->user_space_data),
							 payload_size);
		return 0;
	}

	if (payload_size > itemsize) {
		pr_err("diag: Dropping packet, packet payload size crosses"
				"4KB limit. Current payload size %d\n",
				payload_size);
		driver->dropped_count++;
		return -EBADMSG;
	}

	buf_copy = diagmem_alloc(driver, payload_size, POOL_TYPE_COPY);
	if (!buf_copy) {
		driver->dropped_count++;
		return -ENOMEM;
	}

	err = copy_from_user(buf_copy, buf + 4, payload_size);
	if (err) {
		printk(KERN_INFO "diagchar : copy_from_user failed\n");
		ret = -EFAULT;
		goto fail_free_copy;
	}
#ifdef DIAG_DEBUG
	printk(KERN_DEBUG "data is -->\n");
	for (i = 0; i < payload_size; i++)
		printk(KERN_DEBUG "\t %x \t", *(((unsigned char *)buf_copy)+i));
#endif
	send.state = DIAG_STATE_START;
	send.pkt = buf_copy;
	send.last = (void *)(buf_copy + payload_size - 1);
	send.terminate = 1;
#ifdef DIAG_DEBUG
	pr_debug("diag: Already used bytes in buffer %d, and"
	" incoming payload size is %d\n", driver->used, payload_size);
	printk(KERN_DEBUG "hdlc encoded data is -->\n");
	for (i = 0; i < payload_size + 8; i++) {
		printk(KERN_DEBUG "\t %x \t", *(((unsigned char *)buf_hdlc)+i));
		if (*(((unsigned char *)buf_hdlc)+i) != 0x7e)
			length++;
	}
#endif
	mutex_lock(&driver->diagchar_mutex);
	if (!buf_hdlc)
		buf_hdlc = diagmem_alloc(driver, HDLC_OUT_BUF_SIZE,
						 POOL_TYPE_HDLC);
	if (!buf_hdlc) {
		ret = -ENOMEM;
		goto fail_free_hdlc;
	}
	if (HDLC_OUT_BUF_SIZE - driver->used <= (2*payload_size) + 3) {
		err = diag_device_write(buf_hdlc, APPS_DATA, NULL);
		if (err) {
			/*Free the buffer right away if write failed */
			diagmem_free(driver, buf_hdlc, POOL_TYPE_HDLC);
			diagmem_free(driver, (unsigned char *)driver->
				 write_ptr_svc, POOL_TYPE_WRITE_STRUCT);
			ret = -EIO;
			goto fail_free_hdlc;
		}
		buf_hdlc = NULL;
		driver->used = 0;
		buf_hdlc = diagmem_alloc(driver, HDLC_OUT_BUF_SIZE,
							 POOL_TYPE_HDLC);
		if (!buf_hdlc) {
			ret = -ENOMEM;
			goto fail_free_hdlc;
		}
	}

	enc.dest = buf_hdlc + driver->used;
	enc.dest_last = (void *)(buf_hdlc + driver->used + 2*payload_size + 3);
	diag_hdlc_encode(&send, &enc);

	/* This is to check if after HDLC encoding, we are still within the
	 limits of aggregation buffer. If not, we write out the current buffer
	and start aggregation in a newly allocated buffer */
	if ((unsigned int) enc.dest >=
		 (unsigned int)(buf_hdlc + HDLC_OUT_BUF_SIZE)) {
		err = diag_device_write(buf_hdlc, APPS_DATA, NULL);
		if (err) {
			/*Free the buffer right away if write failed */
			diagmem_free(driver, buf_hdlc, POOL_TYPE_HDLC);
			diagmem_free(driver, (unsigned char *)driver->
				 write_ptr_svc, POOL_TYPE_WRITE_STRUCT);
			ret = -EIO;
			goto fail_free_hdlc;
		}
		buf_hdlc = NULL;
		driver->used = 0;
		buf_hdlc = diagmem_alloc(driver, HDLC_OUT_BUF_SIZE,
							 POOL_TYPE_HDLC);
		if (!buf_hdlc) {
			ret = -ENOMEM;
			goto fail_free_hdlc;
		}
		enc.dest = buf_hdlc + driver->used;
		enc.dest_last = (void *)(buf_hdlc + driver->used +
							 (2*payload_size) + 3);
		diag_hdlc_encode(&send, &enc);
	}

	driver->used = (uint32_t) enc.dest - (uint32_t) buf_hdlc;
	if (pkt_type == DATA_TYPE_RESPONSE) {
		err = diag_device_write(buf_hdlc, APPS_DATA, NULL);
		if (err) {
			/*Free the buffer right away if write failed */
			diagmem_free(driver, buf_hdlc, POOL_TYPE_HDLC);
			diagmem_free(driver, (unsigned char *)driver->
				 write_ptr_svc, POOL_TYPE_WRITE_STRUCT);
			ret = -EIO;
			goto fail_free_hdlc;
		}
		buf_hdlc = NULL;
		driver->used = 0;
	}

	mutex_unlock(&driver->diagchar_mutex);
	diagmem_free(driver, buf_copy, POOL_TYPE_COPY);
	if (!timer_in_progress)	{
		timer_in_progress = 1;
		ret = mod_timer(&drain_timer, jiffies + msecs_to_jiffies(500));
	}
	return 0;

fail_free_hdlc:
	buf_hdlc = NULL;
	driver->used = 0;
	diagmem_free(driver, buf_copy, POOL_TYPE_COPY);
	mutex_unlock(&driver->diagchar_mutex);
	return ret;

fail_free_copy:
	diagmem_free(driver, buf_copy, POOL_TYPE_COPY);
	return ret;
}

int mask_request_validate(unsigned char mask_buf[])
{
	uint8_t packet_id;
	uint8_t subsys_id;
	uint16_t ss_cmd;

	packet_id = mask_buf[0];

	if (packet_id == 0x4B) {
		subsys_id = mask_buf[1];
		ss_cmd = *(uint16_t *)(mask_buf + 2);
		/* Packets with SSID which are allowed */
		switch (subsys_id) {
		case 0x04: /* DIAG_SUBSYS_WCDMA */
			if ((ss_cmd == 0) || (ss_cmd == 0xF))
				return 1;
			break;
		case 0x08: /* DIAG_SUBSYS_GSM */
			if ((ss_cmd == 0) || (ss_cmd == 0x1))
				return 1;
			break;
		case 0x09: /* DIAG_SUBSYS_UMTS */
		case 0x0F: /* DIAG_SUBSYS_CM */
			if (ss_cmd == 0)
				return 1;
			break;
		case 0x0C: /* DIAG_SUBSYS_OS */
			if ((ss_cmd == 2) || (ss_cmd == 0x100))
				return 1; /* MPU and APU */
			break;
		case 0x12: /* DIAG_SUBSYS_DIAG_SERV */
			if ((ss_cmd == 0) || (ss_cmd == 0x6) || (ss_cmd == 0x7))
				return 1;
			break;
		case 0x13: /* DIAG_SUBSYS_FS */
			if ((ss_cmd == 0) || (ss_cmd == 0x1))
				return 1;
			break;
		default:
			return 0;
			break;
		}
	} else {
		switch (packet_id) {
		case 0x00:    /* Version Number */
		case 0x0C:    /* CDMA status packet */
		case 0x1C:    /* Diag Version */
		case 0x1D:    /* Time Stamp */
		case 0x60:    /* Event Report Control */
		case 0x63:    /* Status snapshot */
		case 0x73:    /* Logging Configuration */
		case 0x7C:    /* Extended build ID */
		case 0x7D:    /* Extended Message configuration */
		case 0x81:    /* Event get mask */
		case 0x82:    /* Set the event mask */
			return 1;
			break;
		default:
			return 0;
			break;
		}
	}
	return 0;
}

static const struct file_operations diagcharfops = {
	.owner = THIS_MODULE,
	.read = diagchar_read,
	.write = diagchar_write,
	.unlocked_ioctl = diagchar_ioctl,
	.open = diagchar_open,
	.release = diagchar_close
};

static int diagchar_setup_cdev(dev_t devno)
{

	int err;

	cdev_init(driver->cdev, &diagcharfops);

	driver->cdev->owner = THIS_MODULE;
	driver->cdev->ops = &diagcharfops;

	err = cdev_add(driver->cdev, devno, 1);

	if (err) {
		printk(KERN_INFO "diagchar cdev registration failed !\n\n");
		return -1;
	}

	driver->diagchar_class = class_create(THIS_MODULE, "diag");

	if (IS_ERR(driver->diagchar_class)) {
		printk(KERN_ERR "Error creating diagchar class.\n");
		return -1;
	}

	device_create(driver->diagchar_class, NULL, devno,
				  (void *)driver, "diag");

	return 0;

}

static int diagchar_cleanup(void)
{
	if (driver) {
		if (driver->cdev) {
			/* TODO - Check if device exists before deleting */
			device_destroy(driver->diagchar_class,
				       MKDEV(driver->major,
					     driver->minor_start));
			cdev_del(driver->cdev);
		}
		if (!IS_ERR(driver->diagchar_class))
			class_destroy(driver->diagchar_class);
		kfree(driver);
	}
	return 0;
}

#ifdef CONFIG_DIAG_SDIO_PIPE
void diag_sdio_fn(int type)
{
	if (machine_is_msm8x60_fusion() || machine_is_msm8x60_fusn_ffa()) {
		if (type == INIT)
			diagfwd_sdio_init();
		else if (type == EXIT)
			diagfwd_sdio_exit();
	}
}
#else
inline void diag_sdio_fn(int type) {}
#endif

<<<<<<< HEAD
=======
#ifdef CONFIG_DIAG_BRIDGE_CODE
void diag_bridge_fn(int type)
{
	if (type == INIT)
		diagfwd_bridge_init();
	else if (type == EXIT)
		diagfwd_bridge_exit();
}
#else
inline void diag_bridge_fn(int type) {}
#endif

>>>>>>> 25dad72a
static int __init diagchar_init(void)
{
	dev_t dev;
	int error;

	pr_debug("diagfwd initializing ..\n");
	driver = kzalloc(sizeof(struct diagchar_dev) + 5, GFP_KERNEL);

	if (driver) {
		driver->used = 0;
		timer_in_progress = 0;
		driver->debug_flag = 1;
		driver->dci_state = DIAG_DCI_NO_ERROR;
		setup_timer(&drain_timer, drain_timer_func, 1234);
		driver->itemsize = itemsize;
		driver->poolsize = poolsize;
		driver->itemsize_hdlc = itemsize_hdlc;
		driver->poolsize_hdlc = poolsize_hdlc;
		driver->itemsize_write_struct = itemsize_write_struct;
		driver->poolsize_write_struct = poolsize_write_struct;
		driver->num_clients = max_clients;
		driver->logging_mode = USB_MODE;
		driver->mask_check = 0;
		mutex_init(&driver->diagchar_mutex);
		init_waitqueue_head(&driver->wait_q);
		INIT_WORK(&(driver->diag_drain_work), diag_drain_work_fn);
		INIT_WORK(&(driver->diag_read_smd_work), diag_read_smd_work_fn);
		INIT_WORK(&(driver->diag_read_smd_cntl_work),
						 diag_read_smd_cntl_work_fn);
		INIT_WORK(&(driver->diag_read_smd_qdsp_work),
			   diag_read_smd_qdsp_work_fn);
		INIT_WORK(&(driver->diag_read_smd_qdsp_cntl_work),
			   diag_read_smd_qdsp_cntl_work_fn);
		INIT_WORK(&(driver->diag_read_smd_wcnss_work),
			diag_read_smd_wcnss_work_fn);
		INIT_WORK(&(driver->diag_read_smd_wcnss_cntl_work),
			diag_read_smd_wcnss_cntl_work_fn);
		INIT_WORK(&(driver->diag_read_smd_dci_work),
						 diag_read_smd_dci_work_fn);
		diag_debugfs_init();
		diagfwd_init();
		diagfwd_cntl_init();
		driver->dci_state = diag_dci_init();
		diag_sdio_fn(INIT);
<<<<<<< HEAD
#ifdef CONFIG_DIAG_HSIC_PIPE
		diagfwd_hsic_init();
#endif
=======
		diag_bridge_fn(INIT);
>>>>>>> 25dad72a
		pr_debug("diagchar initializing ..\n");
		driver->num = 1;
		driver->name = ((void *)driver) + sizeof(struct diagchar_dev);
		strlcpy(driver->name, "diag", 4);

		/* Get major number from kernel and initialize */
		error = alloc_chrdev_region(&dev, driver->minor_start,
					    driver->num, driver->name);
		if (!error) {
			driver->major = MAJOR(dev);
			driver->minor_start = MINOR(dev);
		} else {
			printk(KERN_INFO "Major number not allocated\n");
			goto fail;
		}
		driver->cdev = cdev_alloc();
		error = diagchar_setup_cdev(dev);
		if (error)
			goto fail;
	} else {
		printk(KERN_INFO "kzalloc failed\n");
		goto fail;
	}

	pr_info("diagchar initialized now");
	return 0;

fail:
	diag_debugfs_cleanup();
	diagchar_cleanup();
	diagfwd_exit();
	diagfwd_cntl_exit();
	diag_sdio_fn(EXIT);
<<<<<<< HEAD
#ifdef CONFIG_DIAG_HSIC_PIPE
	diagfwd_hsic_exit();
#endif
=======
	diag_bridge_fn(EXIT);
>>>>>>> 25dad72a
	return -1;
}

static void diagchar_exit(void)
{
	printk(KERN_INFO "diagchar exiting ..\n");
	/* On Driver exit, send special pool type to
	 ensure no memory leaks */
	diagmem_exit(driver, POOL_TYPE_ALL);
	diagfwd_exit();
	diagfwd_cntl_exit();
	diag_sdio_fn(EXIT);
<<<<<<< HEAD
#ifdef CONFIG_DIAG_HSIC_PIPE
	diagfwd_hsic_exit();
#endif
=======
	diag_bridge_fn(EXIT);
>>>>>>> 25dad72a
	diag_debugfs_cleanup();
	diagchar_cleanup();
	printk(KERN_INFO "done diagchar exit\n");
}

module_init(diagchar_init);
module_exit(diagchar_exit);<|MERGE_RESOLUTION|>--- conflicted
+++ resolved
@@ -1200,8 +1200,6 @@
 inline void diag_sdio_fn(int type) {}
 #endif
 
-<<<<<<< HEAD
-=======
 #ifdef CONFIG_DIAG_BRIDGE_CODE
 void diag_bridge_fn(int type)
 {
@@ -1214,7 +1212,6 @@
 inline void diag_bridge_fn(int type) {}
 #endif
 
->>>>>>> 25dad72a
 static int __init diagchar_init(void)
 {
 	dev_t dev;
@@ -1259,13 +1256,7 @@
 		diagfwd_cntl_init();
 		driver->dci_state = diag_dci_init();
 		diag_sdio_fn(INIT);
-<<<<<<< HEAD
-#ifdef CONFIG_DIAG_HSIC_PIPE
-		diagfwd_hsic_init();
-#endif
-=======
 		diag_bridge_fn(INIT);
->>>>>>> 25dad72a
 		pr_debug("diagchar initializing ..\n");
 		driver->num = 1;
 		driver->name = ((void *)driver) + sizeof(struct diagchar_dev);
@@ -1299,13 +1290,7 @@
 	diagfwd_exit();
 	diagfwd_cntl_exit();
 	diag_sdio_fn(EXIT);
-<<<<<<< HEAD
-#ifdef CONFIG_DIAG_HSIC_PIPE
-	diagfwd_hsic_exit();
-#endif
-=======
 	diag_bridge_fn(EXIT);
->>>>>>> 25dad72a
 	return -1;
 }
 
@@ -1318,13 +1303,7 @@
 	diagfwd_exit();
 	diagfwd_cntl_exit();
 	diag_sdio_fn(EXIT);
-<<<<<<< HEAD
-#ifdef CONFIG_DIAG_HSIC_PIPE
-	diagfwd_hsic_exit();
-#endif
-=======
 	diag_bridge_fn(EXIT);
->>>>>>> 25dad72a
 	diag_debugfs_cleanup();
 	diagchar_cleanup();
 	printk(KERN_INFO "done diagchar exit\n");
