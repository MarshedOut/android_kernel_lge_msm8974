--- conflicted
+++ resolved
@@ -38,16 +38,6 @@
 void vfp_null_entry(void);
 
 void (*vfp_vector)(void) = vfp_null_entry;
-<<<<<<< HEAD
-=======
-
-/*
- * The pointer to the vfpstate structure of the thread which currently
- * owns the context held in the VFP hardware, or NULL if the hardware
- * context is invalid.
- */
-union vfp_state *vfp_current_hw_state[NR_CPUS];
->>>>>>> 3f6240f3
 
 /*
  * Dual-use variable.
@@ -106,16 +96,11 @@
 
 	/*
 	 * Disable VFP to ensure we initialize it first.  We must ensure
-<<<<<<< HEAD
 	 * that the modification of vfp_current_hw_state[] and hardware
 	 * disable are done for the same CPU and without preemption.
 	 *
 	 * Do this first to ensure that preemption won't overwrite our
 	 * state saving should access to the VFP be enabled at this point.
-=======
-	 * that the modification of vfp_current_hw_state[] and hardware disable
-	 * are done for the same CPU and without preemption.
->>>>>>> 3f6240f3
 	 */
 	cpu = get_cpu();
 	if (vfp_current_hw_state[cpu] == vfp)
@@ -197,22 +182,8 @@
 		 * case the thread migrates to a different CPU. The
 		 * restoring is done lazily.
 		 */
-<<<<<<< HEAD
 		if ((fpexc & FPEXC_EN) && vfp_current_hw_state[cpu])
 			vfp_save_state(vfp_current_hw_state[cpu], fpexc);
-=======
-		if ((fpexc & FPEXC_EN) && vfp_current_hw_state[cpu]) {
-			vfp_save_state(vfp_current_hw_state[cpu], fpexc);
-			vfp_current_hw_state[cpu]->hard.cpu = cpu;
-		}
-		/*
-		 * Thread migration, just force the reloading of the
-		 * state on the new CPU in case the VFP registers
-		 * contain stale data.
-		 */
-		if (thread->vfpstate.hard.cpu != cpu)
-			vfp_current_hw_state[cpu] = NULL;
->>>>>>> 3f6240f3
 #endif
 
 		/*
@@ -473,64 +444,34 @@
 	set_copro_access(access | CPACC_FULL(10) | CPACC_FULL(11));
 }
 
-<<<<<<< HEAD
 #ifdef CONFIG_CPU_PM
-static int vfp_pm_suspend(void)
-=======
-int vfp_flush_context(void)
->>>>>>> 3f6240f3
-{
-	unsigned long flags;
-	struct thread_info *ti;
-	u32 fpexc;
-	u32 cpu;
-	int saved = 0;
-
-	local_irq_save(flags);
-
-	ti = current_thread_info();
-	fpexc = fmrx(FPEXC);
-	cpu = ti->cpu;
-
-#ifdef CONFIG_SMP
-	/* On SMP, if VFP is enabled, save the old state */
-	if ((fpexc & FPEXC_EN) && vfp_current_hw_state[cpu]) {
-		vfp_current_hw_state[cpu]->hard.cpu = cpu;
-#else
-	/* If there is a VFP context we must save it. */
-	if (vfp_current_hw_state[cpu]) {
-		/* Enable VFP so we can save the old state. */
-		fmxr(FPEXC, fpexc | FPEXC_EN);
-		isb();
-#endif
-		vfp_save_state(vfp_current_hw_state[cpu], fpexc);
+int vfp_pm_suspend(void)
+{
+	struct thread_info *ti = current_thread_info();
+	u32 fpexc = fmrx(FPEXC);
+
+	/* if vfp is on, then save state for resumption */
+	if (fpexc & FPEXC_EN) {
+		printk(KERN_DEBUG "%s: saving vfp state\n", __func__);
+		vfp_save_state(&ti->vfpstate, fpexc);
 
 		/* disable, just in case */
 		fmxr(FPEXC, fmrx(FPEXC) & ~FPEXC_EN);
-<<<<<<< HEAD
 	} else if (vfp_current_hw_state[ti->cpu]) {
 #ifndef CONFIG_SMP
 		fmxr(FPEXC, fpexc | FPEXC_EN);
 		vfp_save_state(vfp_current_hw_state[ti->cpu], fpexc);
 		fmxr(FPEXC, fpexc);
 #endif
-=======
-		saved = 1;
->>>>>>> 3f6240f3
-	}
-	vfp_current_hw_state[cpu] = NULL;
-
-<<<<<<< HEAD
+	}
+
 	/* clear any information we had about last context state */
 	vfp_current_hw_state[ti->cpu] = NULL;
-=======
-	local_irq_restore(flags);
->>>>>>> 3f6240f3
-
-	return saved;
-}
-
-void vfp_reinit(void)
+
+	return 0;
+}
+
+void vfp_pm_resume(void)
 {
 	/* ensure we have access to the vfp */
 	vfp_enable(NULL);
@@ -539,7 +480,6 @@
 	fmxr(FPEXC, fmrx(FPEXC) & ~FPEXC_EN);
 }
 
-<<<<<<< HEAD
 static int vfp_cpu_pm_notifier(struct notifier_block *self, unsigned long cmd,
 	void *v)
 {
@@ -557,26 +497,6 @@
 
 static struct notifier_block vfp_cpu_pm_notifier_block = {
 	.notifier_call = vfp_cpu_pm_notifier,
-=======
-#ifdef CONFIG_PM
-#include <linux/syscore_ops.h>
-
-static int vfp_pm_suspend(void)
-{
-	vfp_flush_context();
-
-	return 0;
-}
-
-static void vfp_pm_resume(void)
-{
-	vfp_reinit();
-}
-
-static struct syscore_ops vfp_pm_syscore_ops = {
-	.suspend	= vfp_pm_suspend,
-	.resume		= vfp_pm_resume,
->>>>>>> 3f6240f3
 };
 
 static void vfp_pm_init(void)
@@ -596,15 +516,7 @@
 {
 	unsigned int cpu = get_cpu();
 
-<<<<<<< HEAD
 	if (vfp_state_in_hw(cpu, thread)) {
-=======
-	/*
-	 * If the thread we're interested in is the current owner of the
-	 * hardware VFP state, then we need to save its state.
-	 */
-	if (vfp_current_hw_state[cpu] == &thread->vfpstate) {
->>>>>>> 3f6240f3
 		u32 fpexc = fmrx(FPEXC);
 
 		/*
@@ -646,17 +558,12 @@
 	 * Copy the floating point registers. There can be unused
 	 * registers see asm/hwcap.h for details.
 	 */
-<<<<<<< HEAD
 	err |= __copy_to_user(&ufp->fpregs, &hwstate->fpregs,
 			      sizeof(hwstate->fpregs));
 	/*
 	 * Copy the status and control register.
 	 */
 	__put_user_error(hwstate->fpscr, &ufp->fpscr, err);
-=======
-	if (vfp_current_hw_state[cpu] == &thread->vfpstate) {
-		u32 fpexc = fmrx(FPEXC);
->>>>>>> 3f6240f3
 
 	/*
 	 * Copy the exception registers.
@@ -665,20 +572,11 @@
 	__put_user_error(hwstate->fpinst, &ufp_exc->fpinst, err);
 	__put_user_error(hwstate->fpinst2, &ufp_exc->fpinst2, err);
 
-<<<<<<< HEAD
 	if (err)
 		return -EFAULT;
 
 	/* Ensure that VFP is disabled. */
 	vfp_flush_hwstate(thread);
-=======
-		/*
-		 * Set the context to NULL to force a reload the next time
-		 * the thread uses the VFP.
-		 */
-		vfp_current_hw_state[cpu] = NULL;
-	}
->>>>>>> 3f6240f3
 
 	/*
 	 * As per the PCS, clear the length and stride bits for function
@@ -744,12 +642,7 @@
 	void *hcpu)
 {
 	if (action == CPU_DYING || action == CPU_DYING_FROZEN) {
-<<<<<<< HEAD
 		vfp_force_reload((long)hcpu, current_thread_info());
-=======
-		unsigned int cpu = (long)hcpu;
-		vfp_current_hw_state[cpu] = NULL;
->>>>>>> 3f6240f3
 	} else if (action == CPU_STARTING || action == CPU_STARTING_FROZEN)
 		vfp_enable(NULL);
 	return NOTIFY_OK;
@@ -826,13 +719,8 @@
 			if ((fmrx(MVFR1) & 0x000fff00) == 0x00011100)
 				elf_hwcap |= HWCAP_NEON;
 #endif
-<<<<<<< HEAD
-			if ((fmrx(MVFR1) & 0xf0000000) == 0x10000000)
-=======
-
 			if ((fmrx(MVFR1) & 0xf0000000) == 0x10000000 ||
 			    (read_cpuid_id() & 0xff00fc00) == 0x51000400)
->>>>>>> 3f6240f3
 				elf_hwcap |= HWCAP_VFPv4;
 		}
 	}
